#!/usr/bin/env python3
# -*- coding: utf-8 -*-
"""
Created on Thu Sep  7 13:29:49 2017

@author: agiovann
"""

#%%
try:
    get_ipython().magic(u'load_ext autoreload')
    get_ipython().magic(u'autoreload 2')
except:
    print('NOT IPYTHON')

import numpy as np 
import matplotlib.pyplot as plt 
from matplotlib.widgets import Slider
from scipy.sparse import csc_matrix
import caiman as cm
from caiman.source_extraction import cnmf
from caiman.source_extraction.cnmf.initialization import greedyROI_corr
import matplotlib as mpl
import matplotlib.pyplot as plt
import bokeh
import bokeh.plotting as bpl
from bokeh.models import CustomJS, ColumnDataSource, Range1d
from bokeh.io import output_notebook, reset_output
import os 
#%%
def show_img(ax, img): 
    from mpl_toolkits.axes_grid1 import make_axes_locatable
    import matplotlib.pyplot as plt 
    
    im = ax.imshow(img)
    
    divider = make_axes_locatable(ax)
    cax = divider.append_axes("right", size="5%", pad=0.05)

    plt.colorbar(im, cax=cax)
#%%
fname = './example_movies/data_endoscope.tif'
Y = cm.load(fname)
T, d1, d2 = Y.shape
print('The dimension of data is ',Y.shape)

ax = plt.axes()
ax.axis('off')
show_img(ax, Y[100,])
#%%
# parameters 
gSig = 3   # gaussian width of a 2D gaussian kernel, which approximates a neuron 
gSiz = 10  # average diameter of a neuron 
center_psf = True     # If True, the background can be roughly removed. This is useful when the background is strong. 

# show correlation image of the raw data; show correlation image and PNR image of the filtered data
cn_raw = cm.summary_images.local_correlations_fft(Y, swap_dim=False)
cn_filter, pnr = cm.summary_images.correlation_pnr(Y, gSig=gSig, center_psf=center_psf, swap_dim=False)
plt.figure(figsize=(10, 5))

for i, (data, title) in enumerate(((Y.mean(0), 'Mean image (raw)'),
                                   (Y.max(0), 'Max projection (raw)'),
                                   (cn_raw[1:-1,1:-1], 'Correlation (raw)'),
                                   (cn_filter, 'Correlation (filtered)'),
                                   (pnr, 'PNR (filtered)'),
                                   (cn_filter*pnr, 'Correlation*PNR (filtered)'))):
    plt.subplot(2,3,1+i)
    plt.imshow(data, cmap='jet', aspect='equal')
    plt.axis('off')
    plt.colorbar() 
    plt.title(title);
#%%
# pick thresholds 
fig = plt.figure(figsize=(10, 4))
plt.axes([0.05, 0.2, 0.4, 0.7])
im_cn = plt.imshow(cn_filter, cmap='jet')
plt.title('correlation image')
plt.colorbar()
plt.axes([0.5, 0.2, 0.4, 0.7])
im_pnr = plt.imshow(pnr, cmap='jet')
plt.title('PNR')
plt.colorbar();

s_cn_max = Slider(plt.axes([0.05, 0.01, 0.35, 0.03]), 'vmax', cn_filter.min(), cn_filter.max(), valinit=cn_filter.max())
s_cn_min = Slider(plt.axes([0.05, 0.07, 0.35, 0.03]), 'vmin', cn_filter.min(), cn_filter.max(), valinit=cn_filter.min())
s_pnr_max = Slider(plt.axes([0.5, 0.01, 0.35, 0.03]), 'vmax', pnr.min(), pnr.max(), valinit=pnr.max())
s_pnr_min = Slider(plt.axes([0.5, 0.07, 0.35, 0.03]), 'vmin', pnr.min(), pnr.max(), valinit=pnr.min())

def update(val):
    im_cn.set_clim([s_cn_min.val, s_cn_max.val])
    im_pnr.set_clim([s_pnr_min.val, s_pnr_max.val])
    fig.canvas.draw_idle()
s_cn_max.on_changed(update)
s_cn_min.on_changed(update)
s_pnr_max.on_changed(update)
s_pnr_min.on_changed(update)

#%%
cnm = cnmf.CNMF(n_processes = 2, method_init='corr_pnr', k=10, gSig=(3,3), gSiz = (10,10), merge_thresh=.8,
                p=1, dview=None, tsub=1, ssub=1, Ain=None, rf=(15,15), stride=(10,10),
                only_init_patch=True, gnb=10, nb_patch=3, method_deconvolution='oasis', 
                low_rank_background=False, update_background_components=False, min_corr = .8, 
                min_pnr = 10, normalize_init = False, deconvolve_options_init = None, 
                ring_size_factor = 1.5, center_psf = True)


#%%
cnm = cnmf.CNMF(n_processes = 2, method_init='corr_pnr', k=1, gSig=(3,3), gSiz = (10,10), merge_thresh=.8,
                p=1, dview=None, tsub=1, ssub=1, Ain=None, rf=(64,64), stride=(0,0),
                only_init_patch=True, gnb=10, nb_patch=3, method_deconvolution='oasis', 
<<<<<<< HEAD
                low_rank_background=False, update_background_components=False, min_corr = .9, 
                min_pnr = 30, normalize_init = False, deconvolve_options_init = None, 
=======
                low_rank_background=False, update_background_components=False, min_corr = .8, 
                min_pnr = 10, normalize_init = False, deconvolve_options_init = None, 
>>>>>>> f6f22c65
                ring_size_factor = 1.5, center_psf = True)

#%%
#cnm.options['init_params']['gSiz'] = (10, 10)
#cnm.options['init_params']['gSig'] = (3, 3)
#cnm.options['init_params']['min_corr'] = .85
#cnm.options['init_params']['min_pnr'] = 20
#cnm.options['init_params']['normalize_init']=False
#%%
memmap = True  # must be True for patches
if memmap:
    fname_new = cm.save_memmap([fname], base_name='Yr')
    Yr, dims, T = cm.load_memmap(fname_new)
    cnm.fit(Yr.T.reshape((T,) + dims, order='F'))
else:
    cnm.fit(Y)
#%%    
crd = cm.utils.visualization.plot_contours(cnm.A, cn_filter, thr=.99, vmax = 0.95)
#%%
plt.imshow(cnm.A.sum(-1).reshape(dims,order='F'))<|MERGE_RESOLUTION|>--- conflicted
+++ resolved
@@ -108,13 +108,8 @@
 cnm = cnmf.CNMF(n_processes = 2, method_init='corr_pnr', k=1, gSig=(3,3), gSiz = (10,10), merge_thresh=.8,
                 p=1, dview=None, tsub=1, ssub=1, Ain=None, rf=(64,64), stride=(0,0),
                 only_init_patch=True, gnb=10, nb_patch=3, method_deconvolution='oasis', 
-<<<<<<< HEAD
-                low_rank_background=False, update_background_components=False, min_corr = .9, 
-                min_pnr = 30, normalize_init = False, deconvolve_options_init = None, 
-=======
                 low_rank_background=False, update_background_components=False, min_corr = .8, 
                 min_pnr = 10, normalize_init = False, deconvolve_options_init = None, 
->>>>>>> f6f22c65
                 ring_size_factor = 1.5, center_psf = True)
 
 #%%
