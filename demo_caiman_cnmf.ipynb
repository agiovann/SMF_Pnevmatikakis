{
 "cells": [
  {
   "cell_type": "markdown",
   "metadata": {
    "collapsed": true
   },
   "source": [
    "<h1> Here we will be focusing more on the cnmf part and its main functions <h1>\n",
    "<img src='docs/img/cnmf1.png'/>"
   ]
  },
  {
   "cell_type": "code",
   "execution_count": 1,
   "metadata": {
    "scrolled": true
   },
   "outputs": [
    {
     "name": "stdout",
     "output_type": "stream",
     "text": [
      "numba not found\n"
     ]
    }
   ],
   "source": [
    "try:\n",
    "    if __IPYTHON__:\n",
    "        # this is used for debugging purposes only. allows to reload classes when changed\n",
    "        get_ipython().magic(u'load_ext autoreload')\n",
    "        get_ipython().magic(u'autoreload 2')\n",
    "except NameError:       \n",
    "    print('Not IPYTHON')    \n",
    "    pass\n",
    "\n",
    "import sys\n",
    "import numpy as np\n",
    "from time import time\n",
    "from scipy.sparse import coo_matrix\n",
    "import psutil\n",
    "import glob\n",
    "import os\n",
    "import scipy\n",
    "from ipyparallel import Client\n",
    "import pylab as pl\n",
    "import caiman as cm\n",
    "from caiman.components_evaluation import evaluate_components\n",
    "from caiman.utils.visualization import plot_contours,view_patches_bar,nb_plot_contour,nb_view_patches\n",
    "from caiman.base.rois import extract_binary_masks_blob\n",
    "import caiman.source_extraction.cnmf as cnmf\n",
    "from caiman.utils.utils import download_demo"
   ]
  },
  {
   "cell_type": "code",
   "execution_count": null,
   "metadata": {
<<<<<<< HEAD
    "collapsed": true,
=======
    "collapsed": true
   },
   "outputs": [],
   "source": []
  },
  {
   "cell_type": "code",
   "execution_count": null,
   "metadata": {
>>>>>>> 44b14001
    "scrolled": true
   },
   "outputs": [],
   "source": [
    "#import bokeh.plotting as bp\n",
    "import bokeh.plotting as bpl\n",
    "try:\n",
    "       from bokeh.io import vform, hplot\n",
    "except:\n",
    "       # newer version of bokeh does not use vform & hplot, instead uses column & row\n",
    "       from bokeh.layouts import column as vform\n",
    "       from bokeh.layouts import row as hplot\n",
    "from bokeh.models import CustomJS, ColumnDataSource, Slider\n",
    "from IPython.display import display, clear_output\n",
    "import matplotlib as mpl\n",
    "import matplotlib.cm as cmap\n",
    "import numpy as np\n",
    "\n",
    "bpl.output_notebook()"
   ]
  },
  {
   "cell_type": "markdown",
   "metadata": {},
   "source": [
    "<h1> Using the workload manager SLURM </h1> \n",
    "to have an extensive use of the machine. \n",
    "\n",
    "<p> we want to operate this the faster possible. Thanks to the segmentation of the video in patches we can parallelize ou algorithm. We are using python integrated methods to get this parallelization to work on one machine as well as on clusters of machines </p>\n",
    "\n",
    "<table> <tr> <td> This is to be used when working with a cluster of machines :  </td>\n",
    " <td>This will put dispatch and manage the workload gave by the algorithm : </td> </tr>\n",
    "<tr> <td><img src=\"docs/img/Dockerfile.gif\"/> \n",
    "<td> <img src=\"docs/img/node.gif\" /> </td> </tr>\n",
    "<p> learn more : <em> https://slurm.schedmd.com/overview.html </em> </p>"
   ]
  },
  {
   "cell_type": "code",
   "execution_count": null,
   "metadata": {
    "collapsed": true,
    "scrolled": true
   },
   "outputs": [],
   "source": [
    "# frame rate in Hz\n",
    "final_frate=10 \n",
    "#backend='SLURM'\n",
    "backend='local'\n",
    "if backend == 'SLURM':\n",
    "    n_processes = np.int(os.environ.get('SLURM_NPROCS'))\n",
    "else:\n",
<<<<<<< HEAD
    "    # roughly number of cores on your machine minus 1\n",
    "    n_processes = np.maximum(np.int(psutil.cpu_count()),1) \n",
    "print 'using ' + str(n_processes) + ' processes'\n",
=======
    "    n_processes = np.maximum(np.int(psutil.cpu_count()),1) # roughly number of cores on your machine minus 1\n",
    "print('using ' + str(n_processes) + ' processes')\n",
>>>>>>> 44b14001
    "#%% start cluster for efficient computation\n",
    "single_thread=False\n",
    "\n",
    "if single_thread:\n",
    "    dview=None\n",
    "else:    \n",
    "    try:\n",
    "        c.close()\n",
    "    except:\n",
    "        print('C was not existing, creating one')\n",
    "    print(\"Stopping  cluster to avoid unnencessary use of memory....\")\n",
    "    sys.stdout.flush()  \n",
    "    if backend == 'SLURM':\n",
    "        try:\n",
    "            cm.stop_server(is_slurm=True)\n",
    "        except:\n",
    "            print('Nothing to stop')\n",
    "        slurm_script='/mnt/xfs1/home/agiovann/SOFTWARE/Constrained_NMF/SLURM/slurmStart.sh'\n",
    "        cm.start_server(slurm_script=slurm_script)\n",
    "        pdir, profile = os.environ['IPPPDIR'], os.environ['IPPPROFILE']\n",
    "        c = Client(ipython_dir=pdir, profile=profile)        \n",
    "    else:\n",
    "        cm.stop_server()\n",
    "        cm.start_server()        \n",
    "        c=Client()\n",
    "\n",
    "    print('Using '+ str(len(c)) + ' processes')\n",
    "    dview=c[:len(c)]"
   ]
  },
  {
   "cell_type": "markdown",
   "metadata": {},
   "source": [
    "<b> We can see here that the number of processes are the number of core your computer possess. <br/> Your computer can be seen as a node that possess X cores </b>"
   ]
  },
  {
   "cell_type": "markdown",
   "metadata": {},
   "source": [
    "<h1> Memory mapping files in F order</h1>\n",
    "<p> see : http://localhost:8888/notebooks/CaImAn/demo_caiman_pipeline.ipynb </p>\n",
    "<p> We want the parallel processes to access and our video matrix without having it in memory and duplicating it, as explained already on the demo_pipeline notebook </p>\n",
    "<img src=\"docs/img/Fordermmap.png\" /> "
   ]
  },
  {
   "cell_type": "code",
   "execution_count": null,
   "metadata": {},
   "outputs": [],
   "source": [
    "#%% FOR LOADING ALL TIFF FILES IN A FILE AND SAVING THEM ON A SINGLE MEMORY MAPPABLE FILE\n",
    "fnames=['demoMovieJ.tif']\n",
    "base_folder='./example_movies/' # folder containing the demo files\n",
    "# %% download movie if not there                                                                                                                                                                                \n",
    "if fnames[0] in ['Sue_2x_3000_40_-46.tif','demoMovieJ.tif']:\n",
    "    # TODO: todocument                                                                                                                                                                                          \n",
    "    download_demo(fnames[0])\n",
    "    fnames = [os.path.join('example_movies',fnames[0])]\n",
    "# TODO: todocument                                                                                                                                                                                              \n",
    "m_orig = cm.load_movie_chain(fnames[:1])"
   ]
  },
  {
   "cell_type": "code",
   "execution_count": null,
   "metadata": {
    "collapsed": true,
    "scrolled": true
   },
   "outputs": [],
   "source": [
    "  \n",
    "downsample_factor=1 # use .2 or .1 if file is large and you want a quick answer\n",
    "final_frate=final_frate*downsample_factor\n",
    "idx_xy=None\n",
    "base_name='Yr'\n",
    "name_new=cm.save_memmap_each(fnames\n",
    "        , dview=dview,base_name=base_name, resize_fact=(1, 1, downsample_factor)\n",
    "        , remove_init=0,idx_xy=idx_xy )\n",
    "name_new.sort()\n",
    "fname_new=cm.save_memmap_join(name_new,base_name='Yr', n_chunks=12, dview=dview)\n",
    "print(fnames)\n",
    "print(fname_new)\n",
    "print (\"\\n we can see we are loading the file (line1) into a memorymapped object (line2)\")"
   ]
  },
  {
   "cell_type": "markdown",
   "metadata": {},
   "source": [
    "<h2>the correlation image </h2>\n"
   ]
  },
  {
   "cell_type": "code",
   "execution_count": null,
   "metadata": {
    "collapsed": true,
    "scrolled": true
   },
   "outputs": [],
   "source": [
    "#%%\n",
    "Yr,dims,T=cm.load_memmap(fname_new)\n",
    "Y=np.reshape(Yr,dims+(T,),order='F')\n",
    "#%% visualize correlation image\n",
    "Cn = cm.local_correlations(Y)\n",
    "pl.imshow(Cn,cmap='gray') \n",
    "pl.show()"
   ]
  },
  {
   "cell_type": "code",
   "execution_count": null,
   "metadata": {
    "collapsed": true,
    "scrolled": true
   },
   "outputs": [],
   "source": [
    "#%% parameters of experiment\n",
    "K=30 # number of neurons expected per patch\n",
    "gSig=[6,6] # expected half size of neurons\n",
    "merge_thresh=0.8 # merging threshold, max correlation allowed\n",
    "p=2 #order of the autoregressive system\n",
    "options = cnmf.utilities.CNMFSetParms(Y\n",
    "        ,n_processes,p=p,gSig=gSig,K=K,ssub=2,tsub=2, normalize_init=True)"
   ]
  },
  {
   "cell_type": "markdown",
   "metadata": {},
   "source": [
    " CNMFSetParms define Dictionaries of CNMF parameters.\n",
    " Any parameter that is not set get a default value specified.\n",
    " \n",
    "     each dictionnary is used by different part of the CNMF process : \n",
    " - init_paramters\n",
    " - pre_processing_parameters\n",
    " - patch_parameters\n",
    " - spatial_parameters\n",
    " - temporal_parameters\n",
    "    "
   ]
  },
  {
   "cell_type": "markdown",
   "metadata": {},
   "source": [
    "<h2> Preprocessing of the datas and initialization of the components </h2>\n",
    "<ul><li> here, we compute the mean of the noise spectral density </li>\n",
    "<li> then, we initialize each component with a greedy algorithm for the ROI (components that have been spatially filter using a gaussian kernel ) </li>\n",
    "<li> we then operate a rank1 NMF on those components using the HALS algorithm</li></ul>\n",
    "<p> see More : NMF AND ROI :http://www.cell.com/neuron/fulltext/S0896-6273(15)01084-3<br\\></p>\n"
   ]
  },
  {
   "cell_type": "code",
   "execution_count": null,
   "metadata": {
<<<<<<< HEAD
    "collapsed": true,
    "scrolled": true
=======
    "scrolled": false
>>>>>>> 44b14001
   },
   "outputs": [],
   "source": [
    "Yr,sn,g,psx = cnmf.pre_processing.preprocess_data(Yr\n",
    "            ,dview=dview\n",
    "            ,n_pixels_per_process=100,  noise_range = [0.25,0.5]\n",
    "            ,noise_method = 'logmexp', compute_g=False,  p = 2,\n",
    "             lags = 5, include_noise = False, pixels = None\n",
    "            ,max_num_samples_fft=3000, check_nan = True)\n",
    "\n",
    "Ain, Cin, b_in, f_in, center=cnmf.initialization.initialize_components(Y\n",
    "            ,K=30, gSig=[5, 5], gSiz=None, ssub=1, tsub=1, nIter=5, maxIter=5, nb=1\n",
    "            , use_hals=False, normalize_init=True, img=None, method='greedy_roi'\n",
    "            , max_iter_snmf=500, alpha_snmf=10e2, sigma_smooth_snmf=(.5, .5, .5)\n",
    "            , perc_baseline_snmf=20)\n",
    "p1=nb_plot_contour(Cn,Ain,dims[0],dims[1],thr=0.9,face_color=None\n",
    "                    , line_color='black',alpha=0.4,line_width=2)\n",
    "bpl.show(p1)"
   ]
  },
  {
   "cell_type": "markdown",
   "metadata": {},
   "source": [
    "<h2> HALS </h2>\n",
    "we want to minimize\n",
    "<img src=docs/img/hals1.png width=300px/>\n",
    "updating parameters\n",
    "<img src=docs/img/hals2.png width=300px />\n",
    "<p>HALS :  (Keigo Kimura et al.) http://proceedings.mlr.press/v39/kimura14.pdf</p>\n"
   ]
  },
  {
   "cell_type": "code",
   "execution_count": null,
   "metadata": {
<<<<<<< HEAD
    "collapsed": true,
    "scrolled": true
=======
    "scrolled": false
>>>>>>> 44b14001
   },
   "outputs": [],
   "source": [
    "Ain, Cin, b_in, f_in = cnmf.initialization.hals(Y, Ain, Cin, b_in, f_in, maxIter=5)\n",
    "p1=nb_plot_contour(Cn,Ain,dims[0],dims[1],thr=0.9,face_color=None\n",
    "                    , line_color='black',alpha=0.4,line_width=2)\n",
    "bpl.show(p1)"
   ]
  },
  {
   "cell_type": "markdown",
   "metadata": {},
   "source": [
    "<h1> CNMF process </h1>\n",
    "\n",
    "*** We are considering the video as a matrix called Y of dimension height x widht x frames ***\n",
    "\n",
    "    *##we now want to find A, C and B such that Y = A x C + B##*\n",
    "    \n",
    "    B being the Background, composed of its spatial b and temporal f component\n",
    "    A being the spatial component of the neurons (also seen as their shape)\n",
    "    C being the temporal component of the neurons (also seen as their calcium activity or traces)\n",
    "\n"
   ]
  },
  {
   "cell_type": "markdown",
   "metadata": {},
   "source": [
    "<h2> update spatial </h2>\n",
    "\n",
    "** will consider C as fixed and try to update A. **\n",
    "\n",
    "    the process will be the following : \n",
    "    \n",
    "   - intialization of each parameters \n",
    "   - testing of the input values\n",
    "    \n",
    "   - finding relevant pixels in that should belong to the neuron using either an iterative structure or an ellipse to look around the center of mass of the neuron ( cm found in the initialization )\n",
    "     - this will be define a first shape of the neuron \n",
    "     - /!\\ pixels are usually unlinked\n",
    "            \n",
    "   - computing the distance indicator (a map of the distances of each relevant pixels to the center of mass of the neuron)\n",
    "   \n",
    "   -  memory mapping the matrices C and Y (info before)\n",
    "   \n",
    "   - updating the components in parallel : \n",
    "     - using ipyparralel\n",
    "     - solving this problem for each pixel of the component\n",
    "          $$ arg\\min_{A_i,B_i}\\sum A_i $$\n",
    "       subject to\n",
    "          $$|| Y_i - A_i\\times C + b_i\\times f || <= std_{noise}(i)\\times \\sqrt(T)$$\n",
    "     - using the lasso lars method from scikit learn toolbox\n",
    "         https://en.wikipedia.org/wiki/Least-angle_regression, <br/>\n",
    "         https://en.wikipedia.org/wiki/Lasso_(statistics), <br/>\n",
    "         http://scikit-learn.org/stable/modules/linear_model.html#lars-lasso\n",
    "   \n",
    "   \n",
    "   - then, the newly refined components are thresholded (the C of the CNMF, one of the constrained here is that the matrix needs to be sparse) :\n",
    "   \n",
    "     - first by applicating a median filtering  https://en.wikipedia.org/wiki/Median_filter\n",
    "     - then by thresholding using a normalized user defined value \n",
    "     - continuing with a morphological closing of the components, using openCv functions https://www.mathworks.com/help/images/ref/imclose.html (the matlab version)\n",
    "     - we remove the unconnected pixels (we keep the large connected components )\n",
    "     \n",
    "     \n",
    "   - finnaly we compute the residuals (also called the background) which is computed as B=Y-AC\n",
    "   \n",
    "       \n",
    "   "
   ]
  },
  {
   "cell_type": "code",
   "execution_count": null,
   "metadata": {
    "collapsed": true,
    "scrolled": true
   },
   "outputs": [],
   "source": [
    "#%% UPDATE SPATIAL COMPONENTS\n",
<<<<<<< HEAD
    "A,b,Cin,f_in = cnmf.spatial.update_spatial_components(Yr, Cin, f_in,\n",
    "                    Ain, sn=sn, dview=dview,**options['spatial_params'])"
=======
    "pl.close()\n",
    "t1 = time()\n",
    "A,b,Cin,f_in = cnmf.spatial.update_spatial_components(Yr, Cin, f_in, Ain, sn=sn, dview=dview,**options['spatial_params'])\n",
    "t_elSPATIAL = time() - t1\n",
    "print(t_elSPATIAL)\n",
    "#clear_output(wait=True)\n",
    "print('DONE!')"
>>>>>>> 44b14001
   ]
  },
  {
   "cell_type": "code",
   "execution_count": 2,
   "metadata": {
    "scrolled": false
   },
   "outputs": [
    {
     "ename": "NameError",
     "evalue": "name 'pl' is not defined",
     "output_type": "error",
     "traceback": [
      "\u001b[0;31m---------------------------------------------------------------------------\u001b[0m",
      "\u001b[0;31mNameError\u001b[0m                                 Traceback (most recent call last)",
      "\u001b[0;32m<ipython-input-2-dd907fd9fa99>\u001b[0m in \u001b[0;36m<module>\u001b[0;34m()\u001b[0m\n\u001b[0;32m----> 1\u001b[0;31m \u001b[0mpl\u001b[0m\u001b[0;34m.\u001b[0m\u001b[0mfigure\u001b[0m\u001b[0;34m(\u001b[0m\u001b[0mnum\u001b[0m\u001b[0;34m=\u001b[0m\u001b[0mNone\u001b[0m\u001b[0;34m,\u001b[0m \u001b[0mfigsize\u001b[0m\u001b[0;34m=\u001b[0m\u001b[0;34m(\u001b[0m\u001b[0;36m9\u001b[0m\u001b[0;34m,\u001b[0m \u001b[0;36m7\u001b[0m\u001b[0;34m)\u001b[0m\u001b[0;34m,\u001b[0m \u001b[0mdpi\u001b[0m\u001b[0;34m=\u001b[0m\u001b[0;36m100\u001b[0m\u001b[0;34m,\u001b[0m \u001b[0mfacecolor\u001b[0m\u001b[0;34m=\u001b[0m\u001b[0;34m'w'\u001b[0m\u001b[0;34m,\u001b[0m \u001b[0medgecolor\u001b[0m\u001b[0;34m=\u001b[0m\u001b[0;34m'k'\u001b[0m\u001b[0;34m)\u001b[0m\u001b[0;34m\u001b[0m\u001b[0m\n\u001b[0m\u001b[1;32m      2\u001b[0m \u001b[0mcrd\u001b[0m \u001b[0;34m=\u001b[0m \u001b[0mplot_contours\u001b[0m\u001b[0;34m(\u001b[0m\u001b[0mA\u001b[0m\u001b[0;34m,\u001b[0m\u001b[0mCn\u001b[0m\u001b[0;34m,\u001b[0m\u001b[0mthr\u001b[0m\u001b[0;34m=\u001b[0m\u001b[0;36m0.9\u001b[0m\u001b[0;34m)\u001b[0m\u001b[0;34m\u001b[0m\u001b[0m\n\u001b[1;32m      3\u001b[0m \u001b[0mpl\u001b[0m\u001b[0;34m.\u001b[0m\u001b[0mshow\u001b[0m\u001b[0;34m(\u001b[0m\u001b[0;34m)\u001b[0m\u001b[0;34m\u001b[0m\u001b[0m\n",
      "\u001b[0;31mNameError\u001b[0m: name 'pl' is not defined"
     ]
    }
   ],
   "source": [
    "pl.close()\n",
    "pl.figure(num=None, figsize=(9, 7), dpi=100, facecolor='w', edgecolor='k')\n",
    "crd = plot_contours(A,Cn,thr=0.9)\n",
    "pl.show()"
   ]
  },
  {
   "cell_type": "code",
   "execution_count": null,
   "metadata": {
<<<<<<< HEAD
    "collapsed": true,
    "scrolled": true
=======
    "scrolled": false
>>>>>>> 44b14001
   },
   "outputs": [],
   "source": [
    "pl.close()\n",
    "p1=nb_plot_contour(Cn,A.todense(),dims[0],dims[1],thr=0.9,face_color=None,\n",
    "                   line_color='black',alpha=0.4,line_width=2)\n",
    "bpl.show(p1)"
   ]
  },
  {
   "cell_type": "markdown",
   "metadata": {},
   "source": [
    "<h2> update temporal </h2>\n",
    "\n",
    "** will consider A as fixed and try to update C. **\n",
    "\n",
    "    the process will be the following : \n",
    "    \n",
    "   - intialization of each parameters \n",
    "   - testing of the input values\n",
    "    \n",
    "   - Generating residuals s.t. $$Yres_A = YA - (A^T AC)^T$$\n",
    "   \n",
    "   - Creating groups of components that can be processed in parallel\n",
    "     - ones that are composed of not overlapping components\n",
    "     - using a simple greedy method\n",
    "     \n",
    "   - Updating Calcium traces ( C ) multiple times\n",
    "     - using Oasis. which will deconvolve the spikes of each neurons from the Calcium traces matrix C.  <br\\><br\\> learn more : (Friedrich & al) http://journals.plos.org/ploscompbiol/article?id=10.1371/journal.pcbi.1005423\n",
    "     see the demo here : https://github.com/j-friedrich/OASIS/blob/master/examples/Demo.ipynb\n",
    "       - to infer the true shape of the calcium traces using an autoregressive framework\n",
    "       - to infer the most likely spike train ( also called particular events)  \n",
    "        - it will find the probability of a spike train according to the mean and std of the C trace. \n",
    "        - if it is superior to a threshold it is defined as a neural spike\n",
    "      \n",
    "       -  This will give us a matrix which is itself constrained ( C from CNMF ) \n",
    "     - This is done in parallel using ipyparallel. \n",
    "   - We finally update the background"
   ]
  },
  {
   "cell_type": "code",
   "execution_count": 3,
   "metadata": {
    "scrolled": false
   },
   "outputs": [
    {
     "ename": "NameError",
     "evalue": "name 'options' is not defined",
     "output_type": "error",
     "traceback": [
      "\u001b[0;31m---------------------------------------------------------------------------\u001b[0m",
      "\u001b[0;31mNameError\u001b[0m                                 Traceback (most recent call last)",
      "\u001b[0;32m<ipython-input-3-3f274309559a>\u001b[0m in \u001b[0;36m<module>\u001b[0;34m()\u001b[0m\n\u001b[1;32m      1\u001b[0m \u001b[0;31m# set the rank of the autoregressive framework to zero for fast updating without deconvolution\u001b[0m\u001b[0;34m\u001b[0m\u001b[0;34m\u001b[0m\u001b[0m\n\u001b[0;32m----> 2\u001b[0;31m \u001b[0moptions\u001b[0m\u001b[0;34m[\u001b[0m\u001b[0;34m'temporal_params'\u001b[0m\u001b[0;34m]\u001b[0m\u001b[0;34m[\u001b[0m\u001b[0;34m'p'\u001b[0m\u001b[0;34m]\u001b[0m \u001b[0;34m=\u001b[0m \u001b[0;36m0\u001b[0m\u001b[0;34m\u001b[0m\u001b[0m\n\u001b[0m\u001b[1;32m      3\u001b[0m C,A,b,f,S,bl,c1,neurons_sn,g,YrA = cnmf.temporal.update_temporal_components(\n\u001b[1;32m      4\u001b[0m     Yr,A,b,Cin,f_in,bl=None,c1=None,sn=None,g=None,**options['temporal_params'])  \n\u001b[1;32m      5\u001b[0m \u001b[0;34m\u001b[0m\u001b[0m\n",
      "\u001b[0;31mNameError\u001b[0m: name 'options' is not defined"
     ]
    }
   ],
   "source": [
<<<<<<< HEAD
    "# set the rank of the autoregressive framework to zero for fast updating without deconvolution\n",
    "options['temporal_params']['p'] = 0 \n",
    "C,A,b,f,S,bl,c1,neurons_sn,g,YrA = cnmf.temporal.update_temporal_components(\n",
    "    Yr,A,b,Cin,f_in,bl=None,c1=None,sn=None,g=None,**options['temporal_params'])  \n",
=======
    "pl.close()\n",
    "t1 = time()\n",
    "options['temporal_params']['p'] = 0 # set this to zero for fast updating without deconvolution\n",
    "C,A,b,f,S,bl,c1,neurons_sn,g,YrA = cnmf.temporal.update_temporal_components(Yr,A,b,Cin,f_in,bl=None,c1=None,sn=None,g=None,**options['temporal_params'])\n",
    "t_elTEMPORAL = time() - t1\n",
    "print(t_elTEMPORAL)\n",
>>>>>>> 44b14001
    "clear_output(wait=True)"
   ]
  },
  {
   "cell_type": "markdown",
   "metadata": {},
   "source": [
    "<h2> Merging components </h2>\n",
    "\n",
    "**merge the components that overlaps and have a high temporal correlation **\n",
    "\n",
    "    the process will be the following : \n",
    "    \n",
    "   - intialization of each parameters \n",
    "   - testing of the input values\n",
    "   \n",
    "   - find a graph of overlapping components\n",
    "     - we look for connected ones\n",
    "     - we keep the one that are \"connected enough\" (above a threshold)\n",
    "     \n",
    "    \n",
    "   - On Each groups : \n",
    "     - We normalize the components to be able to compare them\n",
    "     - We sum them together\n",
    "     - we process a rank one NMF\n",
    "     - we compute the traces (deconvolution)\n",
    "     - We replace the neurons by the merged one\n",
    "   "
   ]
  },
  {
   "cell_type": "code",
   "execution_count": null,
   "metadata": {
    "collapsed": true,
    "scrolled": true
   },
   "outputs": [],
   "source": [
    "#%% merge components corresponding to the same neuron\n",
<<<<<<< HEAD
    "A_m,C_m,nr_m,merged_ROIs,S_m,bl_m,c1_m,sn_m,g_m=cnmf.merging.merge_components(\n",
    "    Yr,A,b,C,f,S,sn,options['temporal_params'], options['spatial_params'],\n",
    "    dview=dview, bl=bl, c1=c1, sn=neurons_sn, g=g, thr=merge_thresh,\n",
    "    mx=50, fast_merge = True)"
   ]
  },
  {
   "cell_type": "markdown",
   "metadata": {},
   "source": [
    "# A refining step"
=======
    "t1 = time()\n",
    "A_m,C_m,nr_m,merged_ROIs,S_m,bl_m,c1_m,sn_m,g_m=cnmf.merging.merge_components(Yr,A,b,C,f,S,sn,options['temporal_params'], options['spatial_params'],dview=dview, bl=bl, c1=c1, sn=neurons_sn, g=g, thr=merge_thresh, mx=50, fast_merge = True)\n",
    "t_elMERGE = time() - t1\n",
    "print(t_elMERGE)"
>>>>>>> 44b14001
   ]
  },
  {
   "cell_type": "code",
   "execution_count": null,
   "metadata": {
    "collapsed": true,
    "scrolled": true
   },
   "outputs": [],
   "source": [
    "#refine spatial and temporal components\n",
<<<<<<< HEAD
    "A2,b2,C2,f = cnmf.spatial.update_spatial_components(Yr, C_m, f, A_m, sn=sn,\n",
    "                                                    dview=dview,\n",
    "                                                    **options['spatial_params'])\n",
    "# set it back to original value to perform full deconvolution\n",
    "options['temporal_params']['p'] = p\n",
    "C2,A2,b2,f2,S2,bl2,c12,neurons_sn2,g21,YrA = cnmf.\n",
    "temporal.update_temporal_components(Yr,A2,b2,C2,f,dview=dview,\n",
    "                                    bl=None,c1=None,sn=None,g=None,\n",
    "                                    **options['temporal_params'])\n",
    "clear_output(wait=True)"
   ]
  },
  {
   "cell_type": "markdown",
   "metadata": {},
   "source": [
    "<h1>DISCARD LOW QUALITY COMPONENT </h1>\n",
    "<p> The patch dubdivision creates several spurious components that are not neurons </p>\n",
    "<p>We select the components according to criteria examining spatial and temporal components</p>\n",
    "<img src=\"docs/img/evaluationcomponent.png\"/>\n",
    "\n",
    "<p> Temporal components, for each trace: </p>\n",
    "\n",
    "<li>  compute the robust mode, corresponding to the baseline value</li>\n",
    "<li> use the values under the mode to estimate noise variance</li>\n",
    "<li> compute the probability of having large transients  given the noise distribution estimated </li>\n",
    "<li> Threshold on this probability s.t. some of the component are discarded because lacking large enough positive transients </li>\n",
    "\n",
    "<p> Spatial components, for each components: </p>\n",
    "\n",
    "<li> average the frames in the moveie where the neurons is active (from temporal component), this provides a nice image of the neuron</li>\n",
    "<li> compare this image with the corresponding spatial component (Person's correlation coefficient)</li>\n",
    "<li> threshold the correlation coefficient  </li>\n"
=======
    "pl.close()\n",
    "t1 = time()\n",
    "A2,b2,C2,f = cnmf.spatial.update_spatial_components(Yr, C_m, f, A_m, sn=sn,dview=dview, **options['spatial_params'])\n",
    "options['temporal_params']['p'] = p # set it back to original value to perform full deconvolution\n",
    "C2,A2,b2,f2,S2,bl2,c12,neurons_sn2,g21,YrA = cnmf.temporal.update_temporal_components(Yr,A2,b2,C2,f,dview=dview, bl=None,c1=None,sn=None,g=None,**options['temporal_params'])\n",
    "clear_output(wait=True)\n",
    "print(time() - t1) # 100 seconds\n",
    "print('DONE!')"
>>>>>>> 44b14001
   ]
  },
  {
   "cell_type": "code",
   "execution_count": null,
   "metadata": {
    "collapsed": true,
    "scrolled": true
   },
   "outputs": [],
   "source": [
    "#evaluation\n",
    "fitness_raw, fitness_delta, erfc_raw,erfc_delta, r_values,\n",
    "significant_samples = evaluate_components(Y, traces=C2+YrA, A2, C2, b2, f2, final_frate,\n",
    "                                          remove_baseline=True,N=5, robust_std=False,\n",
    "                                          Athresh=0.1, Npeaks=10,  thresh_C=0.3)\n",
    "#different thresholding ( needs to pass at least one of them )\n",
    "idx_components_r=np.where(r_values>=.6)[0]\n",
    "idx_components_raw=np.where(fitness_raw<-60)[0]        \n",
    "idx_components_delta=np.where(fitness_delta<-20)[0]   \n",
    "\n",
    "#merging to have all that have passed at least one threshold.\n",
    "idx_components=np.union1d(idx_components_r,idx_components_raw)\n",
    "idx_components=np.union1d(idx_components,idx_components_delta) \n",
    "#finding the bad components\n",
    "idx_components_bad=np.setdiff1d(range(len(traces)),idx_components)\n",
    "\n",
    "clear_output(wait=True)\n",
    "print(' ***** ')\n",
    "print(len(traces))\n",
    "print(len(idx_components))\n",
    "print(len(idx_blobs))"
   ]
  },
  {
   "cell_type": "code",
   "execution_count": null,
   "metadata": {
    "collapsed": true,
    "scrolled": true
   },
   "outputs": [],
   "source": [
    "fg=pl.figure(figsize=(12,20))\n",
    "pl.subplot(1,2,1)\n",
    "crd = plot_contours(A2.tocsc()[:,idx_components],Cn,thr=0.9)\n",
    "pl.subplot(1,2,2)\n",
    "crd = plot_contours(A2.tocsc()[:,idx_components_bad],Cn,thr=0.9)\n",
    "print(dims)"
   ]
  },
  {
   "cell_type": "code",
   "execution_count": null,
   "metadata": {
    "scrolled": false
   },
   "outputs": [],
   "source": [
    "p2=nb_plot_contour(Cn,A2.tocsc()[:,idx_components].todense(),dims[0],dims[1],thr=0.9,face_color='purple', line_color='black',alpha=0.3,line_width=2)\n",
    "bpl.show(p2)"
   ]
  },
  {
   "cell_type": "markdown",
   "metadata": {},
   "source": [
    "# accepted components"
   ]
  },
  {
   "cell_type": "code",
   "execution_count": null,
   "metadata": {
    "collapsed": true,
    "scrolled": true
   },
   "outputs": [],
   "source": [
    "discard_traces_fluo=nb_view_patches(Yr,A2.tocsc()[:,idx_components],C2[idx_components],b2,f2,dims[0],dims[1],thr = 0.8,image_neurons=Cn, denoised_color='red')"
   ]
  },
  {
   "cell_type": "markdown",
   "metadata": {},
   "source": [
    "# discarded components"
   ]
  },
  {
   "cell_type": "code",
   "execution_count": null,
   "metadata": {
    "collapsed": true,
    "scrolled": true
   },
   "outputs": [],
   "source": [
    "discard_traces_fluo=nb_view_patches(Yr,A2.tocsc()[:,idx_components_bad],C2[idx_components_bad],b2,f2,dims[0],dims[1],thr = 0.8,image_neurons=Cn, denoised_color='red')"
   ]
  },
  {
   "cell_type": "code",
   "execution_count": 34,
   "metadata": {
    "collapsed": true,
    "scrolled": true
   },
   "outputs": [
    {
     "name": "stdout",
     "output_type": "stream",
     "text": [
      " done\n"
     ]
    }
   ],
   "source": [
    "#%% STOP CLUSTER\n",
    "cm.stop_server()"
   ]
  },
  {
   "cell_type": "code",
   "execution_count": null,
   "metadata": {
    "collapsed": true
   },
   "outputs": [],
   "source": []
  }
 ],
 "metadata": {
  "anaconda-cloud": {},
  "kernelspec": {
   "display_name": "Python 3",
   "language": "python",
   "name": "python3"
  },
  "language_info": {
   "codemirror_mode": {
    "name": "ipython",
    "version": 3
   },
   "file_extension": ".py",
   "mimetype": "text/x-python",
   "name": "python",
   "nbconvert_exporter": "python",
   "pygments_lexer": "ipython3",
   "version": "3.5.3"
  }
 },
 "nbformat": 4,
 "nbformat_minor": 1
}<|MERGE_RESOLUTION|>--- conflicted
+++ resolved
@@ -57,9 +57,6 @@
    "cell_type": "code",
    "execution_count": null,
    "metadata": {
-<<<<<<< HEAD
-    "collapsed": true,
-=======
     "collapsed": true
    },
    "outputs": [],
@@ -69,7 +66,6 @@
    "cell_type": "code",
    "execution_count": null,
    "metadata": {
->>>>>>> 44b14001
     "scrolled": true
    },
    "outputs": [],
@@ -123,14 +119,9 @@
     "if backend == 'SLURM':\n",
     "    n_processes = np.int(os.environ.get('SLURM_NPROCS'))\n",
     "else:\n",
-<<<<<<< HEAD
     "    # roughly number of cores on your machine minus 1\n",
     "    n_processes = np.maximum(np.int(psutil.cpu_count()),1) \n",
     "print 'using ' + str(n_processes) + ' processes'\n",
-=======
-    "    n_processes = np.maximum(np.int(psutil.cpu_count()),1) # roughly number of cores on your machine minus 1\n",
-    "print('using ' + str(n_processes) + ' processes')\n",
->>>>>>> 44b14001
     "#%% start cluster for efficient computation\n",
     "single_thread=False\n",
     "\n",
@@ -294,12 +285,7 @@
    "cell_type": "code",
    "execution_count": null,
    "metadata": {
-<<<<<<< HEAD
-    "collapsed": true,
-    "scrolled": true
-=======
     "scrolled": false
->>>>>>> 44b14001
    },
    "outputs": [],
    "source": [
@@ -336,12 +322,7 @@
    "cell_type": "code",
    "execution_count": null,
    "metadata": {
-<<<<<<< HEAD
-    "collapsed": true,
-    "scrolled": true
-=======
     "scrolled": false
->>>>>>> 44b14001
    },
    "outputs": [],
    "source": [
@@ -424,18 +405,8 @@
    "outputs": [],
    "source": [
     "#%% UPDATE SPATIAL COMPONENTS\n",
-<<<<<<< HEAD
     "A,b,Cin,f_in = cnmf.spatial.update_spatial_components(Yr, Cin, f_in,\n",
     "                    Ain, sn=sn, dview=dview,**options['spatial_params'])"
-=======
-    "pl.close()\n",
-    "t1 = time()\n",
-    "A,b,Cin,f_in = cnmf.spatial.update_spatial_components(Yr, Cin, f_in, Ain, sn=sn, dview=dview,**options['spatial_params'])\n",
-    "t_elSPATIAL = time() - t1\n",
-    "print(t_elSPATIAL)\n",
-    "#clear_output(wait=True)\n",
-    "print('DONE!')"
->>>>>>> 44b14001
    ]
   },
   {
@@ -468,12 +439,7 @@
    "cell_type": "code",
    "execution_count": null,
    "metadata": {
-<<<<<<< HEAD
-    "collapsed": true,
-    "scrolled": true
-=======
     "scrolled": false
->>>>>>> 44b14001
    },
    "outputs": [],
    "source": [
@@ -521,33 +487,12 @@
    "metadata": {
     "scrolled": false
    },
-   "outputs": [
-    {
-     "ename": "NameError",
-     "evalue": "name 'options' is not defined",
-     "output_type": "error",
-     "traceback": [
-      "\u001b[0;31m---------------------------------------------------------------------------\u001b[0m",
-      "\u001b[0;31mNameError\u001b[0m                                 Traceback (most recent call last)",
-      "\u001b[0;32m<ipython-input-3-3f274309559a>\u001b[0m in \u001b[0;36m<module>\u001b[0;34m()\u001b[0m\n\u001b[1;32m      1\u001b[0m \u001b[0;31m# set the rank of the autoregressive framework to zero for fast updating without deconvolution\u001b[0m\u001b[0;34m\u001b[0m\u001b[0;34m\u001b[0m\u001b[0m\n\u001b[0;32m----> 2\u001b[0;31m \u001b[0moptions\u001b[0m\u001b[0;34m[\u001b[0m\u001b[0;34m'temporal_params'\u001b[0m\u001b[0;34m]\u001b[0m\u001b[0;34m[\u001b[0m\u001b[0;34m'p'\u001b[0m\u001b[0;34m]\u001b[0m \u001b[0;34m=\u001b[0m \u001b[0;36m0\u001b[0m\u001b[0;34m\u001b[0m\u001b[0m\n\u001b[0m\u001b[1;32m      3\u001b[0m C,A,b,f,S,bl,c1,neurons_sn,g,YrA = cnmf.temporal.update_temporal_components(\n\u001b[1;32m      4\u001b[0m     Yr,A,b,Cin,f_in,bl=None,c1=None,sn=None,g=None,**options['temporal_params'])  \n\u001b[1;32m      5\u001b[0m \u001b[0;34m\u001b[0m\u001b[0m\n",
-      "\u001b[0;31mNameError\u001b[0m: name 'options' is not defined"
-     ]
-    }
-   ],
-   "source": [
-<<<<<<< HEAD
+   "outputs": [],
+   "source": [
     "# set the rank of the autoregressive framework to zero for fast updating without deconvolution\n",
     "options['temporal_params']['p'] = 0 \n",
     "C,A,b,f,S,bl,c1,neurons_sn,g,YrA = cnmf.temporal.update_temporal_components(\n",
     "    Yr,A,b,Cin,f_in,bl=None,c1=None,sn=None,g=None,**options['temporal_params'])  \n",
-=======
-    "pl.close()\n",
-    "t1 = time()\n",
-    "options['temporal_params']['p'] = 0 # set this to zero for fast updating without deconvolution\n",
-    "C,A,b,f,S,bl,c1,neurons_sn,g,YrA = cnmf.temporal.update_temporal_components(Yr,A,b,Cin,f_in,bl=None,c1=None,sn=None,g=None,**options['temporal_params'])\n",
-    "t_elTEMPORAL = time() - t1\n",
-    "print(t_elTEMPORAL)\n",
->>>>>>> 44b14001
     "clear_output(wait=True)"
    ]
   },
@@ -588,7 +533,6 @@
    "outputs": [],
    "source": [
     "#%% merge components corresponding to the same neuron\n",
-<<<<<<< HEAD
     "A_m,C_m,nr_m,merged_ROIs,S_m,bl_m,c1_m,sn_m,g_m=cnmf.merging.merge_components(\n",
     "    Yr,A,b,C,f,S,sn,options['temporal_params'], options['spatial_params'],\n",
     "    dview=dview, bl=bl, c1=c1, sn=neurons_sn, g=g, thr=merge_thresh,\n",
@@ -600,12 +544,6 @@
    "metadata": {},
    "source": [
     "# A refining step"
-=======
-    "t1 = time()\n",
-    "A_m,C_m,nr_m,merged_ROIs,S_m,bl_m,c1_m,sn_m,g_m=cnmf.merging.merge_components(Yr,A,b,C,f,S,sn,options['temporal_params'], options['spatial_params'],dview=dview, bl=bl, c1=c1, sn=neurons_sn, g=g, thr=merge_thresh, mx=50, fast_merge = True)\n",
-    "t_elMERGE = time() - t1\n",
-    "print(t_elMERGE)"
->>>>>>> 44b14001
    ]
   },
   {
@@ -618,41 +556,6 @@
    "outputs": [],
    "source": [
     "#refine spatial and temporal components\n",
-<<<<<<< HEAD
-    "A2,b2,C2,f = cnmf.spatial.update_spatial_components(Yr, C_m, f, A_m, sn=sn,\n",
-    "                                                    dview=dview,\n",
-    "                                                    **options['spatial_params'])\n",
-    "# set it back to original value to perform full deconvolution\n",
-    "options['temporal_params']['p'] = p\n",
-    "C2,A2,b2,f2,S2,bl2,c12,neurons_sn2,g21,YrA = cnmf.\n",
-    "temporal.update_temporal_components(Yr,A2,b2,C2,f,dview=dview,\n",
-    "                                    bl=None,c1=None,sn=None,g=None,\n",
-    "                                    **options['temporal_params'])\n",
-    "clear_output(wait=True)"
-   ]
-  },
-  {
-   "cell_type": "markdown",
-   "metadata": {},
-   "source": [
-    "<h1>DISCARD LOW QUALITY COMPONENT </h1>\n",
-    "<p> The patch dubdivision creates several spurious components that are not neurons </p>\n",
-    "<p>We select the components according to criteria examining spatial and temporal components</p>\n",
-    "<img src=\"docs/img/evaluationcomponent.png\"/>\n",
-    "\n",
-    "<p> Temporal components, for each trace: </p>\n",
-    "\n",
-    "<li>  compute the robust mode, corresponding to the baseline value</li>\n",
-    "<li> use the values under the mode to estimate noise variance</li>\n",
-    "<li> compute the probability of having large transients  given the noise distribution estimated </li>\n",
-    "<li> Threshold on this probability s.t. some of the component are discarded because lacking large enough positive transients </li>\n",
-    "\n",
-    "<p> Spatial components, for each components: </p>\n",
-    "\n",
-    "<li> average the frames in the moveie where the neurons is active (from temporal component), this provides a nice image of the neuron</li>\n",
-    "<li> compare this image with the corresponding spatial component (Person's correlation coefficient)</li>\n",
-    "<li> threshold the correlation coefficient  </li>\n"
-=======
     "pl.close()\n",
     "t1 = time()\n",
     "A2,b2,C2,f = cnmf.spatial.update_spatial_components(Yr, C_m, f, A_m, sn=sn,dview=dview, **options['spatial_params'])\n",
@@ -661,7 +564,29 @@
     "clear_output(wait=True)\n",
     "print(time() - t1) # 100 seconds\n",
     "print('DONE!')"
->>>>>>> 44b14001
+   ]
+  },
+  {
+   "cell_type": "markdown",
+   "metadata": {},
+   "source": [
+    "<h1>DISCARD LOW QUALITY COMPONENT </h1>\n",
+    "<p> The patch dubdivision creates several spurious components that are not neurons </p>\n",
+    "<p>We select the components according to criteria examining spatial and temporal components</p>\n",
+    "<img src=\"docs/img/evaluationcomponent.png\"/>\n",
+    "\n",
+    "<p> Temporal components, for each trace: </p>\n",
+    "\n",
+    "<li>  compute the robust mode, corresponding to the baseline value</li>\n",
+    "<li> use the values under the mode to estimate noise variance</li>\n",
+    "<li> compute the probability of having large transients  given the noise distribution estimated </li>\n",
+    "<li> Threshold on this probability s.t. some of the component are discarded because lacking large enough positive transients </li>\n",
+    "\n",
+    "<p> Spatial components, for each components: </p>\n",
+    "\n",
+    "<li> average the frames in the moveie where the neurons is active (from temporal component), this provides a nice image of the neuron</li>\n",
+    "<li> compare this image with the corresponding spatial component (Person's correlation coefficient)</li>\n",
+    "<li> threshold the correlation coefficient  </li>\n"
    ]
   },
   {
@@ -783,15 +708,6 @@
     "#%% STOP CLUSTER\n",
     "cm.stop_server()"
    ]
-  },
-  {
-   "cell_type": "code",
-   "execution_count": null,
-   "metadata": {
-    "collapsed": true
-   },
-   "outputs": [],
-   "source": []
   }
  ],
  "metadata": {
