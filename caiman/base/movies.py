#!/usr/bin/env python
# -*- coding: utf-8 -*-
""" Suite of functions that help manage movie data

Contains the movie class.

"""

# \package caiman/dource_ectraction/cnmf
# \version   1.0
# \copyright GNU General Public License v2.0
# \date Created on Tue Jun 30 20:56:07 2015 , Updated on Fri Aug 19 17:30:11 2016

from builtins import str
from builtins import range
from past.utils import old_div

import cv2
import h5py
import logging
from matplotlib import animation
import numpy as np
import os
from PIL import Image  # $ pip install pillow
import pylab as pl
import scipy.ndimage
import scipy
from scipy.io import loadmat
from skimage.transform import warp, AffineTransform
from skimage.feature import match_template
import sklearn
from sklearn.cluster import KMeans
from sklearn.decomposition import NMF, incremental_pca, FastICA
from sklearn.metrics.pairwise import euclidean_distances
import sys
import tifffile
from tqdm import tqdm
from typing import Any, Dict, List, Tuple, Union
import warnings
from zipfile import ZipFile
from functools import partial

import caiman as cm

from . import timeseries

try:
    cv2.setNumThreads(0)
except:
    pass

try:
    import sima
    HAS_SIMA = True
except ImportError:
    HAS_SIMA = False

from . import timeseries as ts
from .traces import trace

from ..mmapping import load_memmap
from ..utils import visualization
from .. import summary_images as si
from ..motion_correction import apply_shift_online, motion_correct_online


class movie(ts.timeseries):
    """
    Class representing a movie. This class subclasses timeseries,
    that in turn subclasses ndarray

    movie(input_arr, fr=None,start_time=0,file_name=None, meta_data=None)

    Example of usage:
        input_arr = 3d ndarray
        fr=33; # 33 Hz
        start_time=0
        m=movie(input_arr, start_time=0,fr=33);

    See https://docs.scipy.org/doc/numpy/user/basics.subclassing.html for
    notes on objects that are descended from ndarray
    """

    def __new__(cls, input_arr, **kwargs):
        """
        Args:
            input_arr:  np.ndarray, 3D, (time,height,width)

            fr: frame rate

            start_time: time beginning movie, if None it is assumed 0

            meta_data: dictionary including any custom meta data

            file_name: name associated with the file (e.g. path to the original file)
        """
        if isinstance(input_arr, movie):
            return input_arr

        if (type(input_arr) is np.ndarray) or \
           (type(input_arr) is h5py._hl.dataset.Dataset) or \
           ('mmap' in str(type(input_arr))) or \
           ('tifffile' in str(type(input_arr))):
            return super().__new__(cls, input_arr, **kwargs)  
            #return super(movie, cls).__new__(cls, input_arr, **kwargs)
        else:
            raise Exception('Input must be an ndarray, use load instead!')

    def apply_shifts_online(self, xy_shifts, save_base_name=None):
        # This function is unused.
        # todo: todocument

        if save_base_name is None:
            return movie(apply_shift_online(self, xy_shifts, save_base_name=save_base_name), fr=self.fr)
        else:
            return apply_shift_online(self, xy_shifts, save_base_name=save_base_name)

    def calc_min(self) -> 'movie':
        # todo: todocument

        tmp = []
        bins = np.linspace(0, self.shape[0], 10).round(0)
        for i in range(9):
            tmp.append(np.nanmin(self[np.int(bins[i]):np.int(bins[i + 1]), :, :]).tolist() + 1)
        minval = np.ndarray(1)
        minval[0] = np.nanmin(tmp)
        return movie(input_arr=minval)

    def motion_correct(self,
                       max_shift_w=5,
                       max_shift_h=5,
                       num_frames_template=None,
                       template=None,
                       method: str = 'opencv',
                       remove_blanks: bool = False,
                       interpolation: str = 'cubic') -> Tuple[Any, Tuple, Any, Any]:
        """
        Extract shifts and motion corrected movie automatically,

        for more control consider the functions extract_shifts and apply_shifts
        Disclaimer, it might change the object itself.

        Args:
            max_shift_w,max_shift_h: maximum pixel shifts allowed when correcting
                                     in the width and height direction

            template: if a good template for frame by frame correlation exists
                      it can be passed. If None it is automatically computed

            method: depends on what is installed 'opencv' or 'skimage'. 'skimage'
                    is an order of magnitude slower

            num_frames_template: if only a subset of the movies needs to be loaded
                                 for efficiency/speed reasons


        Returns:
            self: motion corected movie, it might change the object itself

            shifts : tuple, contains x & y shifts and correlation with template

            xcorrs: cross correlation of the movies with the template

            template: the computed template
        """

        if template is None:   # if template is not provided it is created
            if num_frames_template is None:
                num_frames_template = old_div(10e7, (self.shape[1] * self.shape[2]))

            frames_to_skip = int(np.maximum(1, old_div(self.shape[0], num_frames_template)))

            # sometimes it is convenient to only consider a subset of the
            # movie when computing the median
            submov = self[::frames_to_skip, :].copy()
            templ = submov.bin_median()                                        # create template with portion of movie
            shifts, xcorrs = submov.extract_shifts(max_shift_w=max_shift_w,
                                                   max_shift_h=max_shift_h,
                                                   template=templ,
                                                   method=method)
            submov.apply_shifts(shifts, interpolation=interpolation, method=method)
            template = submov.bin_median()
            del submov
            m = self.copy()
            shifts, xcorrs = m.extract_shifts(max_shift_w=max_shift_w,
                                              max_shift_h=max_shift_h,
                                              template=template,
                                              method=method)
            m = m.apply_shifts(shifts, interpolation=interpolation, method=method)
            template = (m.bin_median())
            del m
        else:
            template = template - np.percentile(template, 8)

        # now use the good template to correct
        shifts, xcorrs = self.extract_shifts(max_shift_w=max_shift_w,
                                             max_shift_h=max_shift_h,
                                             template=template,
                                             method=method)
        self = self.apply_shifts(shifts, interpolation=interpolation, method=method)

        if remove_blanks:
            max_h, max_w = np.max(shifts, axis=0)
            min_h, min_w = np.min(shifts, axis=0)
            self.crop(crop_top=max_h,
                      crop_bottom=-min_h + 1,
                      crop_left=max_w,
                      crop_right=-min_w,
                      crop_begin=0,
                      crop_end=0)

        return self, shifts, xcorrs, template

    def motion_correct_3d(self,
                          max_shift_z=5,
                          max_shift_w=5,
                          max_shift_h=5,
                          num_frames_template=None,
                          template=None,
                          method='opencv',
                          remove_blanks=False,
                          interpolation='cubic'):
        """
        Extract shifts and motion corrected movie automatically,

        for more control consider the functions extract_shifts and apply_shifts
        Disclaimer, it might change the object itself.

        Args:
            max_shift,z,max_shift_w,max_shift_h: maximum pixel shifts allowed when 
                    correcting in the axial, width, and height directions

            template: if a good template for frame by frame correlation exists
                      it can be passed. If None it is automatically computed

            method: depends on what is installed 'opencv' or 'skimage'. 'skimage'
                    is an order of magnitude slower

            num_frames_template: if only a subset of the movies needs to be loaded
                                 for efficiency/speed reasons


        Returns:
            self: motion corected movie, it might change the object itself

            shifts : tuple, contains x, y, and z shifts and correlation with template

            xcorrs: cross correlation of the movies with the template

            template: the computed template
        """

        if template is None:   # if template is not provided it is created
            if num_frames_template is None:
                num_frames_template = old_div(10e7, (self.shape[1] * self.shape[2]))

            frames_to_skip = int(np.maximum(1, old_div(self.shape[0], num_frames_template)))

            # sometimes it is convenient to only consider a subset of the
            # movie when computing the median
            submov = self[::frames_to_skip, :].copy()
            templ = submov.bin_median_3d()                                     # create template with portion of movie
            shifts, xcorrs = submov.extract_shifts_3d(
                max_shift_z=max_shift_z,                                       # NOTE: extract_shifts_3d has not been implemented yet - use skimage
                max_shift_w=max_shift_w,
                max_shift_h=max_shift_h,
                template=templ,
                method=method)
            submov.apply_shifts_3d(                                            # NOTE: apply_shifts_3d has not been implemented yet
                shifts, interpolation=interpolation, method=method)
            template = submov.bin_median_3d()
            del submov
            m = self.copy()
            shifts, xcorrs = m.extract_shifts_3d(max_shift_z=max_shift_z,
                                                 max_shift_w=max_shift_w,
                                                 max_shift_h=max_shift_h,
                                                 template=template,
                                                 method=method)
            m = m.apply_shifts_3d(shifts, interpolation=interpolation, method=method)
            template = (m.bin_median_3d())
            del m
        else:
            template = template - np.percentile(template, 8)

        # now use the good template to correct
        shifts, xcorrs = self.extract_shifts_3d(max_shift_z=max_shift_z,
                                                max_shift_w=max_shift_w,
                                                max_shift_h=max_shift_h,
                                                template=template,
                                                method=method)
        self = self.apply_shifts_3d(shifts, interpolation=interpolation, method=method)

        if remove_blanks:
            max_z, max_h, max_w = np.max(shifts, axis=0)
            min_z, min_h, min_w = np.min(shifts, axis=0)
            self.crop(
                crop_top=max_z,
                crop_bottom=min_z,             # NOTE: edge boundaries for z dimension need to be tested
                crop_left=max_h,
                crop_right=-min_h + 1,
                crop_begin=max_w,
                crop_end=-min_w)

        return self, shifts, xcorrs, template

    def bin_median(self, window: int = 10) -> np.ndarray:
        """ compute median of 3D array in along axis o by binning values

        Args:
            mat: ndarray
                input 3D matrix, time along first dimension

            window: int
                number of frames in a bin

        Returns:
            img:
                median image

        """
        T, d1, d2 = np.shape(self)
        num_windows = np.int(old_div(T, window))
        num_frames = num_windows * window
        return np.nanmedian(np.nanmean(np.reshape(self[:num_frames], (window, num_windows, d1, d2)), axis=0), axis=0)

    def bin_median_3d(self, window=10):
        """ compute median of 4D array in along axis o by binning values

        Args:
            mat: ndarray
                input 4D matrix, (T, h, w, z)

            window: int
                number of frames in a bin

        Returns:
            img:
                median image

        """
        T, d1, d2, d3 = np.shape(self)
        num_windows = np.int(old_div(T, window))
        num_frames = num_windows * window
        return np.nanmedian(np.nanmean(np.reshape(self[:num_frames], (window, num_windows, d1, d2, d3)), axis=0),
                            axis=0)

    def extract_shifts(self, max_shift_w: int = 5, max_shift_h: int = 5, template=None,
                       method: str = 'opencv') -> Tuple[List, List]:
        """
        Performs motion correction using the opencv matchtemplate function. At every iteration a template is built by taking the median of all frames and then used to align the other frames.

        Args:
            max_shift_w,max_shift_h: maximum pixel shifts allowed when correcting in the width and height direction

            template: if a good template for frame by frame correlation is available it can be passed. If None it is automatically computed

            method: depends on what is installed 'opencv' or 'skimage'. 'skimage' is an order of magnitude slower

        Returns:
            shifts : tuple, contains shifts in x and y and correlation with template

            xcorrs: cross correlation of the movies with the template

        Raises:
            Exception 'Unknown motion correction method!'

        """
        min_val = np.percentile(self, 1)
        if min_val < -0.1:
            logging.debug("min_val in extract_shifts: " + str(min_val))
            logging.warning('Movie average is negative. Removing 1st percentile.')
            self = self - min_val
        else:
            min_val = 0

        if type(self[0, 0, 0]) is not np.float32:
            warnings.warn('Casting the array to float32')
            self = np.asanyarray(self, dtype=np.float32)

        _, h_i, w_i = self.shape

        ms_w = max_shift_w
        ms_h = max_shift_h

        if template is None:
            template = np.median(self, axis=0)
        else:
            if np.percentile(template, 8) < -0.1:
                logging.warning('Movie average is negative. Removing 1st percentile.')
                template = template - np.percentile(template, 1)

        template = template[ms_h:h_i - ms_h, ms_w:w_i - ms_w].astype(np.float32)

        #% run algorithm, press q to stop it
        shifts = []    # store the amount of shift in each frame
        xcorrs = []

        for i, frame in enumerate(self):
            if i % 100 == 99:
                logging.debug("Frame %i" % (i + 1))
            if method == 'opencv':
                res = cv2.matchTemplate(frame, template, cv2.TM_CCORR_NORMED)
                top_left = cv2.minMaxLoc(res)[3]
            elif method == 'skimage':
                res = match_template(frame, template)
                top_left = np.unravel_index(np.argmax(res), res.shape)
                top_left = top_left[::-1]
            else:
                raise Exception('Unknown motion correction method!')
            avg_corr = np.mean(res)
            sh_y, sh_x = top_left

            if (0 < top_left[1] < 2 * ms_h - 1) & (0 < top_left[0] < 2 * ms_w - 1):
                # if max is internal, check for subpixel shift using gaussian
                # peak registration
                log_xm1_y = np.log(res[sh_x - 1, sh_y])
                log_xp1_y = np.log(res[sh_x + 1, sh_y])
                log_x_ym1 = np.log(res[sh_x, sh_y - 1])
                log_x_yp1 = np.log(res[sh_x, sh_y + 1])
                four_log_xy = 4 * np.log(res[sh_x, sh_y])

                sh_x_n = -(sh_x - ms_h + old_div((log_xm1_y - log_xp1_y),
                                                 (2 * log_xm1_y - four_log_xy + 2 * log_xp1_y)))
                sh_y_n = -(sh_y - ms_w + old_div((log_x_ym1 - log_x_yp1),
                                                 (2 * log_x_ym1 - four_log_xy + 2 * log_x_yp1)))
            else:
                sh_x_n = -(sh_x - ms_h)
                sh_y_n = -(sh_y - ms_w)

            shifts.append([sh_x_n, sh_y_n])
            xcorrs.append([avg_corr])

        self = self + min_val

        return (shifts, xcorrs)

    def apply_shifts(self, shifts, interpolation: str = 'linear', method: str = 'opencv', remove_blanks: bool = False):
        """
        Apply precomputed shifts to a movie, using subpixels adjustment (cv2.INTER_CUBIC function)

        Args:
            shifts: array of tuples representing x and y shifts for each frame

            interpolation: 'linear', 'cubic', 'nearest' or cvs.INTER_XXX

            method: (undocumented)

            remove_blanks: (undocumented)

        Returns:
            self

        Raise:
            Exception 'Interpolation method not available'

            Exception 'Method not defined'
        """
        if type(self[0, 0, 0]) is not np.float32:
            warnings.warn('Casting the array to float32')
            self = np.asanyarray(self, dtype=np.float32)

        if interpolation == 'cubic':
            if method == 'opencv':
                interpolation = cv2.INTER_CUBIC
            else:
                interpolation = 3
            logging.debug('cubic interpolation')

        elif interpolation == 'nearest':
            if method == 'opencv':
                interpolation = cv2.INTER_NEAREST
            else:
                interpolation = 0
            logging.debug('nearest interpolation')

        elif interpolation == 'linear':
            if method == 'opencv':
                interpolation = cv2.INTER_LINEAR
            else:
                interpolation = 1
            logging.debug('linear interpolation')
        elif interpolation == 'area':
            if method == 'opencv':
                interpolation = cv2.INTER_AREA
            else:
                raise Exception('Method not defined')
            logging.debug('area interpolation')
        elif interpolation == 'lanczos4':
            if method == 'opencv':
                interpolation = cv2.INTER_LANCZOS4
            else:
                interpolation = 4
            logging.debug('lanczos/biquartic interpolation')
        else:
            raise Exception('Interpolation method not available')

        _, h, w = self.shape
        for i, frame in enumerate(self):
            if i % 100 == 99:
                logging.debug("Frame %i" % (i + 1))

            sh_x_n, sh_y_n = shifts[i]

            if method == 'opencv':
                M = np.float32([[1, 0, sh_y_n], [0, 1, sh_x_n]])
                min_, max_ = np.min(frame), np.max(frame)
                self[i] = np.clip(cv2.warpAffine(frame, M, (w, h), flags=interpolation, borderMode=cv2.BORDER_REFLECT),
                                  min_, max_)

            elif method == 'skimage':

                tform = AffineTransform(translation=(-sh_y_n, -sh_x_n))
                self[i] = warp(frame, tform, preserve_range=True, order=interpolation)

            else:
                raise Exception('Unknown shift application method')

        if remove_blanks:
            max_h, max_w = np.max(shifts, axis=0)
            min_h, min_w = np.min(shifts, axis=0)
            self.crop(crop_top=max_h,
                      crop_bottom=-min_h + 1,
                      crop_left=max_w,
                      crop_right=-min_w,
                      crop_begin=0,
                      crop_end=0)

        return self

    def debleach(self):
        """ Debleach by fiting a model to the median intensity.
        """
        #todo: todocument
        if type(self[0, 0, 0]) is not np.float32:
            warnings.warn('Casting the array to float32')
            self = np.asanyarray(self, dtype=np.float32)

        t, _, _ = self.shape
        x = np.arange(t)
        y = np.median(self.reshape(t, -1), axis=1)

        def expf(x, a, b, c):
            return a * np.exp(-b * x) + c

        def linf(x, a, b):
            return a * x + b

        try:
            p0: Tuple = (y[0] - y[-1], 1e-6, y[-1])
            popt, _ = scipy.optimize.curve_fit(expf, x, y, p0=p0)
            y_fit = expf(x, *popt)
        except:
            p0 = (old_div(float(y[-1] - y[0]), float(x[-1] - x[0])), y[0])
            popt, _ = scipy.optimize.curve_fit(linf, x, y, p0=p0)
            y_fit = linf(x, *popt)

        norm = y_fit - np.median(y[:])
        for frame in range(t):
            self[frame, :, :] = self[frame, :, :] - norm[frame]

        return self

    def crop(self, crop_top=0, crop_bottom=0, crop_left=0, crop_right=0, crop_begin=0, crop_end=0) -> None:
        """
        Crop movie (inline)

        Args:
            crop_top/crop_bottom/crop_left,crop_right: (undocumented)

            crop_begin/crop_end: (undocumented)
        """
        t, h, w = self.shape
<<<<<<< HEAD
        return self[crop_begin:t - crop_end, crop_top:h - crop_bottom, crop_left:w - crop_right]
    

           
    
    def removeBL(self, windowSize:int=100, quantilMin:int=8, in_place:bool=False, returnBL:bool=False):                   
        """
        Remove baseline from movie using percentiles over a window
        Args:
            windowSize: int
                window size over which to compute the baseline (the larger the faster the algorithm and the less granular

            quantilMin: float
                percentil to be used as baseline value
            in_place: bool
                update movie in place
            returnBL:
                return only baseline

        Return:
             movie without baseline or baseline itself (returnBL=True)
        """
        pixs = self.to2DPixelxTime()
        iter_win = rolling_window(pixs,windowSize,windowSize)
        myperc = partial(np.percentile, q=quantilMin, axis=-1)
        res = np.array(list(map(myperc,iter_win))).T
        if returnBL:
                return cm.movie(cv2.resize(res,pixs.shape[::-1]),fr=self.fr).to3DFromPixelxTime(self.shape)           
        if (not in_place):            
            return (pixs-cv2.resize(res,pixs.shape[::-1])).to3DFromPixelxTime(self.shape)
        else:
            self -= cm.movie(cv2.resize(res,pixs.shape[::-1]),fr=self.fr).to3DFromPixelxTime(self.shape) 
            return self
            
        
        
    
    def to2DPixelxTime(self, order='F'):
        """
        Transform 3D movie into 2D
        """
        return self.transpose([2,1,0]).reshape((-1,self.shape[0]),order=order)  


    def to3DFromPixelxTime(self, shape, order='F'):
        """
            Transform 2D movie into 3D
        """
        return to_3D(self,shape[::-1],order=order).transpose([2,1,0])
    
    def computeDFF(self, secsWindow:int=5, quantilMin:int=8, method:str='only_baseline', order:str='F') -> Tuple[Any, Any]:
=======
        self[:, :, :] = self[crop_begin:t - crop_end, crop_top:h - crop_bottom, crop_left:w - crop_right]

    def computeDFF(self, secsWindow: int = 5, quantilMin: int = 8, method: str = 'only_baseline',
                   order: str = 'F') -> Tuple[Any, Any]:
>>>>>>> 9e178f87
        """
        compute the DFF of the movie or remove baseline

        In order to compute the baseline frames are binned according to the window length parameter
        and then the intermediate values are interpolated.

        Args:
            secsWindow: length of the windows used to compute the quantile

            quantilMin : value of the quantile

            method='only_baseline','delta_f_over_f','delta_f_over_sqrt_f'

        Returns:
            self: DF or DF/F or DF/sqrt(F) movies

            movBL=baseline movie

        Raises:
            Exception 'Unknown method'
        """

        logging.debug("computing minimum ...")
        sys.stdout.flush()
        if np.min(self) <= 0 and method != 'only_baseline':
            raise ValueError("All pixels must be positive")

        numFrames, linePerFrame, pixPerLine = np.shape(self)
        downsampfact = int(secsWindow * self.fr)
        logging.debug(f"Downsample factor: {downsampfact}")
        elm_missing = int(np.ceil(numFrames * 1.0 / downsampfact) * downsampfact - numFrames)
        padbefore = int(np.floor(old_div(elm_missing, 2.0)))
        padafter = int(np.ceil(old_div(elm_missing, 2.0)))

        logging.debug('Initial Size Image:' + np.str(np.shape(self)))
        sys.stdout.flush()
        mov_out = movie(np.pad(self.astype(np.float32), ((padbefore, padafter), (0, 0), (0, 0)), mode='reflect'),
                        **self.__dict__)
        numFramesNew, linePerFrame, pixPerLine = np.shape(mov_out)

        #% compute baseline quickly
        logging.debug("binning data ...")
        sys.stdout.flush()
        movBL = np.reshape(mov_out.copy(),
                           (downsampfact, int(old_div(numFramesNew, downsampfact)), linePerFrame, pixPerLine),
                           order=order)
        movBL = np.percentile(movBL, quantilMin, axis=0)
        logging.debug("interpolating data ...")
        sys.stdout.flush()
        logging.debug("movBL shape is " + str(movBL.shape))
        movBL = scipy.ndimage.zoom(np.array(movBL, dtype=np.float32), [downsampfact, 1, 1],
                                   order=1,
                                   mode='constant',
                                   cval=0.0,
                                   prefilter=False)

        #% compute DF/F
        if method == 'delta_f_over_sqrt_f':
            mov_out = old_div((mov_out - movBL), np.sqrt(movBL))
        elif method == 'delta_f_over_f':
            mov_out = old_div((mov_out - movBL), movBL)
        elif method == 'only_baseline':
            mov_out = (mov_out - movBL)
        else:
            raise Exception('Unknown method')

        mov_out = mov_out[padbefore:len(movBL) - padafter, :, :]
        logging.debug('Final Size Movie:' + np.str(self.shape))
        return mov_out, movie(movBL,
                              fr=self.fr,
                              start_time=self.start_time,
                              meta_data=self.meta_data,
                              file_name=self.file_name)

    def NonnegativeMatrixFactorization(self,
                                       n_components: int = 30,
                                       init: str = 'nndsvd',
                                       beta: int = 1,
                                       tol=5e-7,
                                       sparseness: str = 'components',
                                       **kwargs) -> Tuple[np.ndarray, np.ndarray]:
        """
        See documentation for scikit-learn NMF
        """
        if np.min(self) < 0:
            raise ValueError("All values must be positive")

        T, h, w = self.shape
        Y = np.reshape(self, (T, h * w))
        Y = Y - np.percentile(Y, 1)
        Y = np.clip(Y, 0, np.Inf)
        estimator = NMF(n_components=n_components, init=init, tol=tol, **kwargs)
        time_components = estimator.fit_transform(Y)
        components_ = estimator.components_
        space_components = np.reshape(components_, (n_components, h, w))

        return space_components, time_components

    def online_NMF(self,
                   n_components: int = 30,
                   method: str = 'nnsc',
                   lambda1: int = 100,
                   iterations: int = -5,
                   model=None,
                   **kwargs) -> Tuple[np.ndarray, np.ndarray]:
        """ Method performing online matrix factorization and using the spams

        (http://spams-devel.gforge.inria.fr/doc-python/html/index.html) package from Inria.
        Implements bith the nmf and nnsc methods

        Args:
            n_components: int

            method: 'nnsc' or 'nmf' (see http://spams-devel.gforge.inria.fr/doc-python/html/index.html)

            lambda1: see http://spams-devel.gforge.inria.fr/doc-python/html/index.html

            iterations: see http://spams-devel.gforge.inria.fr/doc-python/html/index.html

            batchsize: see http://spams-devel.gforge.inria.fr/doc-python/html/index.html

            model: see http://spams-devel.gforge.inria.fr/doc-python/html/index.html

            **kwargs: more arguments to be passed to nmf or nnsc

        Returns:
            time_comps

            space_comps
        """
        try:
            import spams       # XXX consider moving this to the head of the file
        except:
            logging.error("You need to install the SPAMS package")
            raise

        T, d1, d2 = np.shape(self)
        d = d1 * d2
        X = np.asfortranarray(np.reshape(self, [T, d], order='F'))

        if method == 'nmf':
            (time_comps, V) = spams.nmf(X, return_lasso=True, K=n_components, numThreads=4, iter=iterations, **kwargs)

        elif method == 'nnsc':
            (time_comps, V) = spams.nnsc(X,
                                         return_lasso=True,
                                         K=n_components,
                                         lambda1=lambda1,
                                         iter=iterations,
                                         model=model,
                                         **kwargs)
        else:
            raise Exception('Method unknown')

        space_comps = []

        for _, mm in enumerate(V):
            space_comps.append(np.reshape(mm.todense(), (d1, d2), order='F'))

        return time_comps, np.array(space_comps)

    def IPCA(self, components: int = 50, batch: int = 1000) -> Tuple[np.ndarray, np.ndarray, np.ndarray]:
        """
        Iterative Principal Component analysis, see sklearn.decomposition.incremental_pca

        Args:
            components (default 50) = number of independent components to return

            batch (default 1000)  = number of pixels to load into memory simultaneously in IPCA. More requires more memory but leads to better fit

        Returns:
            eigenseries: principal components (pixel time series) and associated singular values

            eigenframes: eigenframes are obtained by multiplying the projected frame matrix by the projected movie (whitened frames?)

            proj_frame_vectors:the reduced version of the movie vectors using only the principal component projection
        """

        # vectorize the images
        num_frames, h, w = np.shape(self)
        frame_size = h * w
        frame_samples = np.reshape(self, (num_frames, frame_size)).T

        # run IPCA to approxiate the SVD
        ipca_f = incremental_pca(n_components=components, batch_size=batch)
        ipca_f.fit(frame_samples)

        # construct the reduced version of the movie vectors using only the
        # principal component projection

        proj_frame_vectors = ipca_f.inverse_transform(ipca_f.transform(frame_samples))

        # get the temporal principal components (pixel time series) and
        # associated singular values

        eigenseries = ipca_f.components_.T

        # the rows of eigenseries are approximately orthogonal
        # so we can approximately obtain eigenframes by multiplying the
        # projected frame matrix by this transpose on the right

        eigenframes = np.dot(proj_frame_vectors, eigenseries)

        return eigenseries, eigenframes, proj_frame_vectors

    def IPCA_stICA(self,
                   componentsPCA: int = 50,
                   componentsICA: int = 40,
                   batch: int = 1000,
                   mu: float = 1,
                   ICAfun: str = 'logcosh',
                   **kwargs) -> np.ndarray:
        """
        Compute PCA + ICA a la Mukamel 2009.

        Args:
            components (default 50) = number of independent components to return
    
            batch (default 1000) = number of pixels to load into memory simultaneously in IPCA. More requires more memory but leads to better fit
    
            mu (default 0.05) = parameter in range [0,1] for spatiotemporal ICA, higher mu puts more weight on spatial information
    
            ICAFun (default = 'logcosh') = cdf to use for ICA entropy maximization
    
            Plus all parameters from sklearn.decomposition.FastICA
    
        Returns:
            ind_frames [components, height, width] = array of independent component "eigenframes"
        """
        # FIXME: mu defaults to 1, not 0.05
        eigenseries, eigenframes, _proj = self.IPCA(componentsPCA, batch)
        # normalize the series

        frame_scale = old_div(mu, np.max(eigenframes))
        frame_mean = np.mean(eigenframes, axis=0)
        n_eigenframes = frame_scale * (eigenframes - frame_mean)

        series_scale = old_div((1 - mu), np.max(eigenframes))
        series_mean = np.mean(eigenseries, axis=0)
        n_eigenseries = series_scale * (eigenseries - series_mean)

        # build new features from the space/time data
        # and compute ICA on them

        eigenstuff = np.concatenate([n_eigenframes, n_eigenseries])

        ica = FastICA(n_components=componentsICA, fun=ICAfun, **kwargs)
        joint_ics = ica.fit_transform(eigenstuff)

        # extract the independent frames
        _, h, w = np.shape(self)
        frame_size = h * w
        ind_frames = joint_ics[:frame_size, :]
        ind_frames = np.reshape(ind_frames.T, (componentsICA, h, w))

        return ind_frames

    def IPCA_denoise(self, components: int = 50, batch: int = 1000):
        """
        Create a denoised version of the movie using only the first 'components' components
        """
        _, _, clean_vectors = self.IPCA(components, batch)
        self = self.__class__(np.reshape(np.float32(clean_vectors.T), np.shape(self)), **self.__dict__)
        return self

    def IPCA_io(self, n_components: int = 50, fun: str = 'logcosh', max_iter: int = 1000, tol=1e-20) -> np.ndarray:
        """ DO NOT USE STILL UNDER DEVELOPMENT
        """
        pca_comp = n_components
        [T, d1, d2] = self.shape
        M = np.reshape(self, (T, d1 * d2))
        [U, S, V] = scipy.sparse.linalg.svds(M, pca_comp)
        S = np.diag(S)
        #        whiteningMatrix = np.dot(scipy.linalg.inv(np.sqrt(S)),U.T)
        #        dewhiteningMatrix = np.dot(U,np.sqrt(S))
        whiteningMatrix = np.dot(scipy.linalg.inv(S), U.T)
        dewhiteningMatrix = np.dot(U, S)
        whitesig = np.dot(whiteningMatrix, M)
        wsigmask = np.reshape(whitesig.T, (d1, d2, pca_comp))
        f_ica = sklearn.decomposition.FastICA(whiten=False, fun=fun, max_iter=max_iter, tol=tol)
        S_ = f_ica.fit_transform(whitesig.T)
        A_ = f_ica.mixing_
        A = np.dot(A_, whitesig)
        mask = np.reshape(A.T, (d1, d2, pca_comp)).transpose([2, 0, 1])

        return mask

    def local_correlations(self,
                           eight_neighbours: bool = False,
                           swap_dim: bool = True,
                           frames_per_chunk: int = 1500,
                           order_mean=1) -> np.ndarray:
        """Computes the correlation image for the input dataset Y

            Args:
                self:  np.ndarray (3D or 4D)
                    Input movie data in 3D or 4D format
    
                eight_neighbours: Boolean
                    Use 8 neighbors if true, and 4 if false for 3D data (default = True)
                    Use 6 neighbors for 4D data, irrespectively
    
                swap_dim: Boolean
                    True indicates that time is listed in the last axis of Y (matlab format)
                    and moves it in the front

                frames_per_chunk: int (undocumented)

                order_mean: (undocumented)
                

            Returns:
                rho: d1 x d2 [x d3] matrix, cross-correlation with adjacent pixels

        """
        T = self.shape[0]
        Cn = np.zeros(self.shape[1:])
        if T <= 3000:
            Cn = si.local_correlations(np.array(self),
                                       eight_neighbours=eight_neighbours,
                                       swap_dim=swap_dim,
                                       order_mean=order_mean)
        else:

            n_chunks = T // frames_per_chunk
            for jj, mv in enumerate(range(n_chunks - 1)):
                logging.debug('number of chunks:' + str(jj) + ' frames: ' +
                              str([mv * frames_per_chunk, (mv + 1) * frames_per_chunk]))
                rho = si.local_correlations(np.array(self[mv * frames_per_chunk:(mv + 1) * frames_per_chunk]),
                                            eight_neighbours=eight_neighbours,
                                            swap_dim=swap_dim,
                                            order_mean=order_mean)
                Cn = np.maximum(Cn, rho)
                pl.imshow(Cn, cmap='gray')
                pl.pause(.1)

            logging.debug('number of chunks:' + str(n_chunks - 1) + ' frames: ' +
                          str([(n_chunks - 1) * frames_per_chunk, T]))
            rho = si.local_correlations(np.array(self[(n_chunks - 1) * frames_per_chunk:]),
                                        eight_neighbours=eight_neighbours,
                                        swap_dim=swap_dim,
                                        order_mean=order_mean)
            Cn = np.maximum(Cn, rho)
            pl.imshow(Cn, cmap='gray')
            pl.pause(.1)

        return Cn

    def partition_FOV_KMeans(self,
                             tradeoff_weight: float = .5,
                             fx: float = .25,
                             fy: float = .25,
                             n_clusters: int = 4,
                             max_iter: int = 500) -> Tuple[np.ndarray, np.ndarray, np.ndarray]:
        """
        Partition the FOV in clusters that are grouping pixels close in space and in mutual correlation

        Args:
            tradeoff_weight:between 0 and 1 will weight the contributions of distance and correlation in the overall metric
    
            fx,fy: downsampling factor to apply to the movie
    
            n_clusters,max_iter: KMeans algorithm parameters

        Returns:
            fovs:array 2D encoding the partitions of the FOV
    
            mcoef: matrix of pairwise correlation coefficients
    
            distanceMatrix: matrix of picel distances
        """
        _, h1, w1 = self.shape
        self.resize(fx, fy)
        T, h, w = self.shape
        Y = np.reshape(self, (T, h * w))
        mcoef = np.corrcoef(Y.T)

        idxA, idxB = np.meshgrid(list(range(w)), list(range(h)))
        coordmat = np.vstack((idxA.flatten(), idxB.flatten()))
        distanceMatrix = euclidean_distances(coordmat.T)
        distanceMatrix = old_div(distanceMatrix, np.max(distanceMatrix))
        estim = KMeans(n_clusters=n_clusters, max_iter=max_iter)
        kk = estim.fit(tradeoff_weight * mcoef - (1 - tradeoff_weight) * distanceMatrix)
        labs = kk.labels_
        fovs = np.reshape(labs, (h, w))
        fovs = cv2.resize(np.uint8(fovs), (w1, h1), old_div(1., fx), old_div(1., fy), interpolation=cv2.INTER_NEAREST)
        return np.uint8(fovs), mcoef, distanceMatrix

    def extract_traces_from_masks(self, masks: np.ndarray) -> trace:
        """
        Args:
            masks: array, 3D with each 2D slice bein a mask (integer or fractional)

        Returns:
            traces: array, 2D of fluorescence traces
        """
        T, h, w = self.shape
        Y = np.reshape(self, (T, h * w))
        if masks.ndim == 2:
            masks = masks[None, :, :]

        nA, _, _ = masks.shape

        A = np.reshape(masks, (nA, h * w))

        pixelsA = np.sum(A, axis=1)
        A = old_div(A, pixelsA[:, None])       # obtain average over ROI
        traces = trace(np.dot(A, np.transpose(Y)).T, **self.__dict__)
        return traces

    def resize(self, fx=1, fy=1, fz=1, interpolation=cv2.INTER_AREA):
        """
        Resizing caiman movie into a new one. Note that the temporal
        dimension is controlled by fz and fx, fy, fz correspond to
        magnification factors. For example to downsample in time by
        a factor of 2, you need to set fz = 0.5.

        Args:
            fx (float):
                Magnification factor along x-dimension

            fy (float):
                Magnification factor along y-dimension

            fz (float):
                Magnification factor along temporal dimension

        Returns:
            self (caiman movie)
        """
        T, d1, d2 = self.shape
        d = d1 * d2
        elm = d * T
        max_els = 2**61 - 1    # the bug for sizes >= 2**31 is appears to be fixed now
        if elm > max_els:
            chunk_size = old_div((max_els), d)
            new_m: List = []
            logging.debug('Resizing in chunks because of opencv bug')
            for chunk in range(0, T, chunk_size):
                logging.debug([chunk, np.minimum(chunk + chunk_size, T)])
                m_tmp = self[chunk:np.minimum(chunk + chunk_size, T)].copy()
                m_tmp = m_tmp.resize(fx=fx, fy=fy, fz=fz, interpolation=interpolation)
                if len(new_m) == 0:
                    new_m = m_tmp
                else:
                    new_m = timeseries.concatenate([new_m, m_tmp], axis=0)

            return new_m
        else:
            if fx != 1 or fy != 1:
                logging.debug("reshaping along x and y")
                t, h, w = self.shape
                newshape = (int(w * fy), int(h * fx))
                mov = []
                logging.debug("New shape is " + str(newshape))
                for frame in self:
                    mov.append(cv2.resize(frame, newshape, fx=fx, fy=fy, interpolation=interpolation))
                self = movie(np.asarray(mov), **self.__dict__)
            if fz != 1:
                logging.debug("reshaping along z")
                t, h, w = self.shape
                self = np.reshape(self, (t, h * w))
                mov = cv2.resize(self, (h * w, int(fz * t)), fx=1, fy=fz, interpolation=interpolation)
                mov = np.reshape(mov, (np.maximum(1, int(fz * t)), h, w))
                self = movie(mov, **self.__dict__)
                self.fr = self.fr * fz

        return self

    def guided_filter_blur_2D(self, guide_filter, radius: int = 5, eps=0):
        """
        performs guided filtering on each frame. See opencv documentation of cv2.ximgproc.guidedFilter
        """
        for idx, fr in enumerate(self):
            if idx % 1000 == 0:
                logging.debug("At index: " + str(idx))
            self[idx] = cv2.ximgproc.guidedFilter(guide_filter, fr, radius=radius, eps=eps)

        return self

    def bilateral_blur_2D(self, diameter: int = 5, sigmaColor: int = 10000, sigmaSpace=0):
        """
        performs bilateral filtering on each frame. See opencv documentation of cv2.bilateralFilter
        """
        if type(self[0, 0, 0]) is not np.float32:
            warnings.warn('Casting the array to float 32')
            self = np.asanyarray(self, dtype=np.float32)

        for idx, fr in enumerate(self):
            if idx % 1000 == 0:
                logging.debug("At index: " + str(idx))
            self[idx] = cv2.bilateralFilter(fr, diameter, sigmaColor, sigmaSpace)

        return self

    def gaussian_blur_2D(self,
                         kernel_size_x=5,
                         kernel_size_y=5,
                         kernel_std_x=1,
                         kernel_std_y=1,
                         borderType=cv2.BORDER_REPLICATE):
        """
        Compute gaussian blut in 2D. Might be useful when motion correcting

        Args:
            kernel_size: double
                see opencv documentation of GaussianBlur
            kernel_std_: double
                see opencv documentation of GaussianBlur
            borderType: int
                see opencv documentation of GaussianBlur

        Returns:
            self: ndarray
                blurred movie
        """

        for idx, fr in enumerate(self):
            logging.debug(idx)
            self[idx] = cv2.GaussianBlur(fr,
                                         ksize=(kernel_size_x, kernel_size_y),
                                         sigmaX=kernel_std_x,
                                         sigmaY=kernel_std_y,
                                         borderType=borderType)

        return self

    def median_blur_2D(self, kernel_size: float = 3.0):
        """
        Compute gaussian blut in 2D. Might be useful when motion correcting

        Args:
            kernel_size: double
                see opencv documentation of GaussianBlur

            kernel_std_: double
                see opencv documentation of GaussianBlur

            borderType: int
                see opencv documentation of GaussianBlur

        Returns:
            self: ndarray
                blurred movie
        """

        for idx, fr in enumerate(self):
            logging.debug(idx)
            self[idx] = cv2.medianBlur(fr, ksize=kernel_size)

        return self

    def to_2D(self, order='F') -> np.ndarray:
        [T, d1, d2] = self.shape
        d = d1 * d2
        return np.reshape(self, (T, d), order=order)

    def zproject(self, method: str = 'mean', cmap=pl.cm.gray, aspect='auto', **kwargs) -> np.ndarray:
        """
        Compute and plot projection across time:

        Args:
            method: String
                'mean','median','std'

            **kwargs: dict
                arguments to imagesc

        Raises:
             Exception 'Method not implemented'
        """
        # TODO: make the imshow optional
        # TODO: todocument
        if method == 'mean':
            zp = np.mean(self, axis=0)
        elif method == 'median':
            zp = np.median(self, axis=0)
        elif method == 'std':
            zp = np.std(self, axis=0)
        else:
            raise Exception('Method not implemented')
        pl.imshow(zp, cmap=cmap, aspect=aspect, **kwargs)
        return zp

    def play(self,
             gain: float = 1,
             fr=None,
             magnification=1,
             offset=0,
             interpolation=cv2.INTER_LINEAR,
             backend: str = 'opencv',
             do_loop: bool = False,
             bord_px=None,
             q_max=99.75,
             q_min=1,
             plot_text: bool = False,
             save_movie: bool = False,
             opencv_codec: str = 'H264',
             movie_name: str = 'movie.avi') -> None:
        """
        Play the movie using opencv

        Args:
            gain: adjust movie brightness

            fr: framerate, playing speed if different from original (inter frame interval in seconds)

            magnification: int
                magnification factor

            offset: (undocumented)

            interpolation: (undocumented)

            backend: 'pylab' or 'opencv', the latter much faster

            do_loop: Whether to loop the video

            bord_px: int
                truncate pixels from the borders

            q_max, q_min: float in [0, 100]
                 percentile for maximum/minimum plotting value

            plot_text: bool
                show some text

            save_movie: bool
                flag to save an avi file of the movie

            opencv_codec: str
                FourCC video codec for saving movie. Check http://www.fourcc.org/codecs.php

            movie_name: str
                name of saved file

        Raises:
            Exception 'Unknown backend!'
        """
        # todo: todocument
        if backend == 'pylab':
            logging.warning('*** WARNING *** SPEED MIGHT BE LOW. USE opencv backend if available')

        gain *= 1.     # convert to float in case we were passed an int
        if q_max < 100:
            maxmov = np.nanpercentile(self[0:10], q_max)
        else:
            maxmov = np.nanmax(self)

        if q_min > 0:
            minmov = np.nanpercentile(self[0:10], q_min)
        else:
            minmov = np.nanmin(self)

        if backend == 'pylab':
            pl.ion()
            fig = pl.figure(1)
            ax = fig.add_subplot(111)
            ax.set_title("Play Movie")
            im = ax.imshow((offset + self[0] - minmov) * gain / (maxmov - minmov + offset),
                           cmap=pl.cm.gray,
                           vmin=0,
                           vmax=1,
                           interpolation='none')                                            # Blank starting image
            fig.show()
            im.axes.figure.canvas.draw()
            pl.pause(1)

        if backend == 'notebook':
            # First set up the figure, the axis, and the plot element we want to animate
            fig = pl.figure()
            im = pl.imshow(self[0], interpolation='None', cmap=pl.cm.gray)
            pl.axis('off')

            def animate(i):
                im.set_data(self[i])
                return im,

            # call the animator.  blit=True means only re-draw the parts that have changed.
            anim = animation.FuncAnimation(fig, animate, frames=self.shape[0], interval=1, blit=True)

            # call our new function to display the animation
            return visualization.display_animation(anim, fps=fr)

        if fr is None:
            fr = self.fr

        looping = True
        terminated = False
        if save_movie:
            fourcc = cv2.VideoWriter_fourcc(*opencv_codec)
            frame_in = self[0]
            if bord_px is not None and np.sum(bord_px) > 0:
                frame_in = frame_in[bord_px:-bord_px, bord_px:-bord_px]
            out = cv2.VideoWriter(movie_name, fourcc, 30.,
                                  tuple([int(magnification * s) for s in frame_in.shape[1::-1]]))
        while looping:

            for iddxx, frame in enumerate(self):
                if bord_px is not None and np.sum(bord_px) > 0:
                    frame = frame[bord_px:-bord_px, bord_px:-bord_px]

                if backend == 'opencv':
                    if magnification != 1:
                        frame = cv2.resize(frame, None, fx=magnification, fy=magnification, interpolation=interpolation)
                    frame = (offset + frame - minmov) * gain / (maxmov - minmov)

                    if plot_text == True:
                        text_width, text_height = cv2.getTextSize('Frame = ' + str(iddxx),
                                                                  fontFace=5,
                                                                  fontScale=0.8,
                                                                  thickness=1)[0]
                        cv2.putText(frame,
                                    'Frame = ' + str(iddxx),
                                    ((frame.shape[1] - text_width) // 2, frame.shape[0] - (text_height + 5)),
                                    fontFace=5,
                                    fontScale=0.8,
                                    color=(255, 255, 255),
                                    thickness=1)

                    cv2.imshow('frame', frame)
                    if save_movie:
                        if frame.ndim < 3:
                            frame = np.repeat(frame[:, :, None], 3, axis=-1)
                        frame = np.minimum((frame * 255.), 255).astype('u1')
                        out.write(frame)
                    if cv2.waitKey(int(1. / fr * 1000)) & 0xFF == ord('q'):
                        looping = False
                        terminated = True
                        break

                elif backend == 'pylab':

                    im.set_data((offset + frame) * gain / maxmov)
                    ax.set_title(str(iddxx))
                    pl.axis('off')
                    fig.canvas.draw()
                    pl.pause(1. / fr * .5)
                    ev = pl.waitforbuttonpress(1. / fr * .5)
                    if ev is not None:
                        pl.close()
                        break

                elif backend == 'notebook':
                    logging.debug('Animated via MP4')
                    break

                else:
                    raise Exception('Unknown backend!')

            if terminated:
                break

            if save_movie:
                out.release()
                save_movie = False

            if do_loop:
                looping = True
            else:
                looping = False

        if backend == 'opencv':
            cv2.waitKey(100)
            cv2.destroyAllWindows()
            for i in range(10):
                cv2.waitKey(100)


def load(file_name: Union[str, List[str]],
         fr: float = 30,
         start_time: float = 0,
         meta_data: Dict = None,
         subindices=None,
         shape: Tuple[int, int] = None,
         var_name_hdf5: str = 'mov',
         in_memory: bool = False,
         is_behavior: bool = False,
         bottom=0,
         top=0,
         left=0,
         right=0,
         channel=None,
         outtype=np.float32,
         is3D: bool = False) -> Any:
    """
    load movie from file. Supports a variety of formats. tif, hdf5, npy and memory mapped. Matlab is experimental.

    Args:
        file_name: string or List[str]
            name of file. Possible extensions are tif, avi, npy, (npz and hdf5 are usable only if saved by calblitz)

        fr: float
            frame rate

        start_time: float
            initial time for frame 1

        meta_data: dict
            dictionary containing meta information about the movie

        subindices: iterable indexes
            for loading only portion of the movie

        shape: tuple of two values
            dimension of the movie along x and y if loading from a two dimensional numpy array

        var_name_hdf5: str
            if loading from hdf5 name of the variable to load

        in_memory: (undocumented)

        is_behavior: (undocumented)

        bottom,top,left,right: (undocumented)

        channel: (undocumented)

        outtype: The data type for the movie

    Returns:
        mov: caiman.movie

    Raises:
        Exception 'Subindices not implemented'
    
        Exception 'Subindices not implemented'
    
        Exception 'sima module unavailable'
    
        Exception 'Unknown file type'
    
        Exception 'File not found!'
    """
    # case we load movie from file
    if max(top, bottom, left, right) > 0 and type(file_name) is str:
        file_name = [file_name]        # type: ignore # mypy doesn't like that this changes type

    if type(file_name) is list:
        if shape is not None:
            logging.error('shape not supported for multiple movie input')

        return load_movie_chain(file_name,
                                fr=fr,
                                start_time=start_time,
                                meta_data=meta_data,
                                subindices=subindices,
                                bottom=bottom,
                                top=top,
                                left=left,
                                right=right,
                                channel=channel,
                                outtype=outtype,
                                var_name_hdf5=var_name_hdf5,
                                is3D=is3D)

    if max(top, bottom, left, right) > 0:
        logging.error('top bottom etc... not supported for single movie input')

    if channel is not None:
        logging.error('channel not supported for single movie input')

    if os.path.exists(file_name):
        _, extension = os.path.splitext(file_name)[:2]
        extension = extension.lower()
        if extension == '.mat':
            logging.warning('Loading a *.mat file. x- and y- dimensions ' +
                            'might have been swapped.')
            byte_stream, file_opened = scipy.io.matlab.mio._open_file(file_name, appendmat=False)
            mjv, mnv = scipy.io.matlab.mio.get_matfile_version(byte_stream)
            if mjv == 2:
                extension = '.h5'

        if extension == '.tif' or extension == '.tiff':        # load avi file
            with tifffile.TiffFile(file_name) as tffl:
                multi_page = True if tffl.series[0].shape[0] > 1 else False
                if len(tffl.pages) == 1:
                    logging.warning('Your tif file is saved a single page' + 'file. Performance will be affected')
                    multi_page = False
                if subindices is not None:
                    #if isinstance(subindices, (list, tuple)): # is list or tuple:
                    if isinstance(subindices, list):  # is list or tuple:
                        if multi_page:
                            input_arr = tffl.asarray(key=subindices[0])[:, subindices[1], subindices[2]]
                        else:
                            input_arr = tffl.asarray()
                            input_arr = input_arr[subindices[0], subindices[1], subindices[2]]
                    else:
                        if multi_page:
                            input_arr = tffl.asarray(key=subindices)
                        else:
                            input_arr = tffl.asarray()
                            input_arr = input_arr[subindices]

                else:
                    input_arr = tffl.asarray()

                input_arr = np.squeeze(input_arr)

        elif extension == '.avi':      # load avi file
            cap = cv2.VideoCapture(file_name)

            try:
                length = int(cap.get(cv2.CAP_PROP_FRAME_COUNT))
                width = int(cap.get(cv2.CAP_PROP_FRAME_WIDTH))
                height = int(cap.get(cv2.CAP_PROP_FRAME_HEIGHT))
            except:
                logging.info('Roll back to opencv 2')
                length = int(cap.get(cv2.cv.CV_CAP_PROP_FRAME_COUNT))
                width = int(cap.get(cv2.cv.CV_CAP_PROP_FRAME_WIDTH))
                height = int(cap.get(cv2.cv.CV_CAP_PROP_FRAME_HEIGHT))

            cv_failed = False
            dims = [length, height, width]                     # type: ignore # a list in one block and a tuple in another
            if length == 0 or width == 0 or height == 0:       #CV failed to load
                cv_failed = True
            if subindices is not None:
                if type(subindices) is not list:
                    subindices = [subindices]
                for ind, sb in enumerate(subindices):
                    if type(sb) is range:
                        subindices[ind] = np.r_[sb]
                        dims[ind] = subindices[ind].shape[0]
                    elif type(sb) is slice:
                        if sb.start is None:
                            sb = slice(0, sb.stop, sb.step)
                        if sb.stop is None:
                            sb = slice(sb.start, dims[ind], sb.step)
                        subindices[ind] = np.r_[sb]
                        dims[ind] = subindices[ind].shape[0]
                    elif type(sb) is np.ndarray:
                        dims[ind] = sb.shape[0]

                start_frame = subindices[0][0]
            else:
                subindices = [np.r_[range(dims[0])]]
                start_frame = 0
            if not cv_failed:
                input_arr = np.zeros((dims[0], height, width), dtype=np.uint8)
                counter = 0
                cap.set(1, start_frame)
                current_frame = start_frame
                while True and counter < dims[0]:
                    # Capture frame-by-frame
                    if current_frame != subindices[0][counter]:
                        current_frame = subindices[0][counter]
                        cap.set(1, current_frame)
                    ret, frame = cap.read()
                    if not ret:
                        break
                    input_arr[counter] = frame[:, :, 0]
                    counter += 1
                    current_frame += 1

                if len(subindices) > 1:
                    input_arr = input_arr[:, subindices[1]]
                if len(subindices) > 2:
                    input_arr = input_arr[:, :, subindices[2]]
            else:      #use pims to load movie
                import pims

                def rgb2gray(rgb):
                    return np.dot(rgb[..., :3], [0.299, 0.587, 0.114])

                pims_movie = pims.Video(file_name)
                length = len(pims_movie)
                height, width = pims_movie.frame_shape[0:2]    #shape is (h,w,channels)
                input_arr = np.zeros((length, height, width), dtype=np.uint8)
                for i in range(len(pims_movie)):               #iterate over frames
                    input_arr[i] = rgb2gray(pims_movie[i])

            # When everything done, release the capture
            cap.release()
            cv2.destroyAllWindows()

        elif extension == '.npy':      # load npy file
            if fr is None:
                fr = 30
            if in_memory:
                input_arr = np.load(file_name)
            else:
                input_arr = np.load(file_name, mmap_mode='r')

            if subindices is not None:
                input_arr = input_arr[subindices]

            if input_arr.ndim == 2:
                if shape is not None:
                    _, T = np.shape(input_arr)
                    d1, d2 = shape
                    input_arr = np.transpose(np.reshape(input_arr, (d1, d2, T), order='F'), (2, 0, 1))
                else:
                    input_arr = input_arr[np.newaxis, :, :]

        elif extension == '.mat':      # load npy file
            input_arr = loadmat(file_name)['data']
            input_arr = np.rollaxis(input_arr, 2, -3)
            if subindices is not None:
                input_arr = input_arr[subindices]

        elif extension == '.npz':      # load movie from saved file
            if subindices is not None:
                raise Exception('Subindices not implemented')
            with np.load(file_name) as f:
                return movie(**f).astype(outtype)

        elif extension in ('.hdf5', '.h5', '.nwb'):
            if is_behavior:
                with h5py.File(file_name, "r") as f:
                    kk = list(f.keys())
                    kk.sort(key=lambda x: np.int(x.split('_')[-1]))
                    input_arr = []
                    for trial in kk:
                        logging.info('Loading ' + trial)
                        input_arr.append(np.array(f[trial]['mov']))

                    input_arr = np.vstack(input_arr)

            else:
                with h5py.File(file_name, "r") as f:
                    fkeys = list(f.keys())
                    if len(fkeys) == 1:
                        var_name_hdf5 = fkeys[0]

                    if extension == '.nwb':
                        fgroup = f[var_name_hdf5]['data']
                    else:
                        fgroup = f[var_name_hdf5]

                    if var_name_hdf5 in f:
                        if subindices is None:
                            images = np.array(fgroup).squeeze()
                            #if images.ndim > 3:
                            #    images = images[:, 0]
                        else:
                            if type(subindices).__module__ is 'numpy':
                                subindices = subindices.tolist()
                            if len(fgroup.shape) > 3:
                                images = np.array(fgroup[subindices]).squeeze()
                            else:
                                images = np.array(fgroup[subindices]).squeeze()

                        #input_arr = images
                        return movie(images.astype(outtype))
                    else:
                        logging.debug('KEYS:' + str(f.keys()))
                        raise Exception('Key not found in hdf5 file')

        elif extension == '.mmap':

            filename = os.path.split(file_name)[-1]
            Yr, dims, T = load_memmap(
                os.path.join(                  # type: ignore # same dims typing issue as above
                    os.path.split(file_name)[0], filename))
            images = np.reshape(Yr.T, [T] + list(dims), order='F')
            if subindices is not None:
                images = images[subindices]

            if in_memory:
                logging.debug('loading mmap file in memory')
                images = np.array(images).astype(outtype)

            logging.debug('mmap')
            return movie(images, fr=fr)

        elif extension == '.sbx':
            logging.debug('sbx')
            if subindices is not None:
                return movie(sbxreadskip(file_name[:-4], subindices), fr=fr).astype(outtype)
            else:
                return movie(sbxread(file_name[:-4], k=0, n_frames=np.inf), fr=fr).astype(outtype)

        elif extension == '.sima':
            if not HAS_SIMA:
                raise Exception("sima module unavailable")

            dataset = sima.ImagingDataset.load(file_name)
            frame_step = 1000
            if subindices is None:
                input_arr = np.empty(
                    (dataset.sequences[0].shape[0], dataset.sequences[0].shape[2], dataset.sequences[0].shape[3]),
                    dtype=outtype)
                for nframe in range(0, dataset.sequences[0].shape[0], frame_step):
                    input_arr[nframe:nframe + frame_step] = np.array(
                        dataset.sequences[0][nframe:nframe + frame_step, 0, :, :, 0]).astype(outtype).squeeze()
            else:
                input_arr = np.array(dataset.sequences[0])[subindices, :, :, :, :].squeeze()

        else:
            raise Exception('Unknown file type')
    else:
        logging.error(f"File request:[{file_name}] not found!")
        raise Exception('File not found!')

    return movie(input_arr.astype(outtype),
                 fr=fr,
                 start_time=start_time,
                 file_name=os.path.split(file_name)[-1],
                 meta_data=meta_data)


def load_movie_chain(file_list: List[str],
                     fr: float = 30,
                     start_time=0,
                     meta_data=None,
                     subindices=None,
                     var_name_hdf5: str = 'mov',
                     bottom=0,
                     top=0,
                     left=0,
                     right=0,
                     z_top=0,
                     z_bottom=0,
                     is3D: bool = False,
                     channel=None,
                     outtype=np.float32) -> Any:
    """ load movies from list of file names

    Args:
        file_list: list
           file names in string format
    
        the other parameters as in load_movie except
    
        bottom, top, left, right, z_top, z_bottom : int
            to load only portion of the field of view
    
        is3D : bool
            flag for 3d data (adds a fourth dimension)

    Returns:
        movie: movie
            movie corresponding to the concatenation og the input files

    """
    mov = []
    for f in tqdm(file_list):
        m = load(f,
                 fr=fr,
                 start_time=start_time,
                 meta_data=meta_data,
                 subindices=subindices,
                 in_memory=True,
                 outtype=outtype,
                 var_name_hdf5=var_name_hdf5)
        if channel is not None:
            logging.debug(m.shape)
            m = m[channel].squeeze()
            logging.debug(f"Movie shape: {m.shape}")

        if not is3D:
            if m.ndim == 2:
                m = m[np.newaxis, :, :]

            _, h, w = np.shape(m)
            m = m[:, top:h - bottom, left:w - right]
        else:
            if m.ndim == 3:
                m = m[np.newaxis, :, :, :]

            _, h, w, d = np.shape(m)
            m = m[:, top:h - bottom, left:w - right, z_top:d - z_bottom]

        mov.append(m)
    return ts.concatenate(mov, axis=0)


####
# TODO: Consider pulling these functions that work with .mat files into a separate file


def loadmat_sbx(filename: str):
    """
    this wrapper should be called instead of directly calling spio.loadmat

    It solves the problem of not properly recovering python dictionaries
    from mat files. It calls the function check keys to fix all entries
    which are still mat-objects
    """
    data_ = loadmat(filename, struct_as_record=False, squeeze_me=True)
    _check_keys(data_)
    return data_


def _check_keys(checkdict: Dict) -> None:
    """
    checks if entries in dictionary are mat-objects. If yes todict is called to change them to nested dictionaries.
    Modifies its parameter in-place.
    """

    for key in checkdict:
        if isinstance(checkdict[key], scipy.io.matlab.mio5_params.mat_struct):
            checkdict[key] = _todict(checkdict[key])


def _todict(matobj) -> Dict:
    """
    A recursive function which constructs from matobjects nested dictionaries
    """

    ret = {}
    for strg in matobj._fieldnames:
        elem = matobj.__dict__[strg]
        if isinstance(elem, scipy.io.matlab.mio5_params.mat_struct):
            ret[strg] = _todict(elem)
        else:
            ret[strg] = elem
    return ret


def sbxread(filename: str, k: int = 0, n_frames=np.inf) -> np.ndarray:
    """
    Args:
        filename: str
            filename should be full path excluding .sbx
    """
    # Check if contains .sbx and if so just truncate
    if '.sbx' in filename:
        filename = filename[:-4]

    # Load info
    info = loadmat_sbx(filename + '.mat')['info']

    # Defining number of channels/size factor
    if info['channels'] == 1:
        info['nChan'] = 2
        factor = 1
    elif info['channels'] == 2:
        info['nChan'] = 1
        factor = 2
    elif info['channels'] == 3:
        info['nChan'] = 1
        factor = 2

    # Determine number of frames in whole file
    max_idx = os.path.getsize(filename + '.sbx') / info['recordsPerBuffer'] / info['sz'][1] * factor / 4 - 1

    # Paramters
    N = max_idx + 1    # Last frame
    N = np.minimum(N, n_frames)

    nSamples = info['sz'][1] * info['recordsPerBuffer'] * 2 * info['nChan']

    # Open File
    fo = open(filename + '.sbx')

    # Note: SBX files store the values strangely, its necessary to subtract the values from the max int16 to get the correct ones
    fo.seek(k * nSamples, 0)
    ii16 = np.iinfo(np.uint16)
    x = ii16.max - np.fromfile(fo, dtype='uint16', count=int(nSamples / 2 * N))
    x = x.reshape((int(info['nChan']), int(info['sz'][1]), int(info['recordsPerBuffer']), int(N)), order='F')

    x = x[0, :, :, :]

    fo.close()

    return x.transpose([2, 1, 0])


def sbxreadskip(filename: str, subindices: slice) -> np.ndarray:
    """
    Args:
        filename: str
            filename should be full path excluding .sbx

        slice: pass a slice to slice along the last dimension
    """
    # Check if contains .sbx and if so just truncate
    if '.sbx' in filename:
        filename = filename[:-4]

    # Load info
    info = loadmat_sbx(filename + '.mat')['info']

    # Defining number of channels/size factor
    if info['channels'] == 1:
        info['nChan'] = 2
        factor = 1
    elif info['channels'] == 2:
        info['nChan'] = 1
        factor = 2
    elif info['channels'] == 3:
        info['nChan'] = 1
        factor = 2

    # Determine number of frames in whole file
    max_idx = np.int(os.path.getsize(filename + '.sbx') / info['recordsPerBuffer'] / info['sz'][1] * factor / 4 - 1)

    # Paramters
    if isinstance(subindices, slice):
        if subindices.start is None:
            start = 0
        else:
            start = subindices.start

        if subindices.stop is None:
            N = max_idx + 1    # Last frame
        else:
            N = np.minimum(subindices.stop, max_idx + 1).astype(np.int)

        if subindices.step is None:
            skip = 1
        else:
            skip = subindices.step

        iterable_elements = range(start, N, skip)

    else:

        N = len(subindices)
        iterable_elements = subindices
        skip = 0

    N_time = len(list(iterable_elements))

    nSamples = info['sz'][1] * info['recordsPerBuffer'] * 2 * info['nChan']
    assert nSamples >= 0

    # Open File
    fo = open(filename + '.sbx')

    # Note: SBX files store the values strangely, its necessary to subtract the values from the max int16 to get the correct ones

    counter = 0

    if skip == 1:
        # Note: SBX files store the values strangely, its necessary to subtract the values from the max int16 to get the correct ones
        assert start * nSamples > 0
        fo.seek(start * nSamples, 0)
        ii16 = np.iinfo(np.uint16)
        x = ii16.max - np.fromfile(fo, dtype='uint16', count=int(nSamples / 2 * (N - start)))
        x = x.reshape((int(info['nChan']), int(info['sz'][1]), int(info['recordsPerBuffer']), int(N - start)),
                      order='F')

        x = x[0, :, :, :]

    else:
        for k in iterable_elements:
            assert k >= 0
            if counter % 100 == 0:
                print(f'Reading Iteration: {k}')
            fo.seek(k * nSamples, 0)
            ii16 = np.iinfo(np.uint16)
            tmp = ii16.max - \
                np.fromfile(fo, dtype='uint16', count=int(nSamples / 2 * 1))

            tmp = tmp.reshape((int(info['nChan']), int(info['sz'][1]), int(info['recordsPerBuffer'])), order='F')
            if counter == 0:
                x = np.zeros((tmp.shape[0], tmp.shape[1], tmp.shape[2], N_time))

            x[:, :, :, counter] = tmp
            counter += 1

        x = x[0, :, :, :]
    fo.close()

    return x.transpose([2, 1, 0])


def sbxshape(filename: str) -> Tuple[int, int, int]:
    """
    Args:
        filename should be full path excluding .sbx
    """
    # TODO: Document meaning of return values

    # Check if contains .sbx and if so just truncate
    if '.sbx' in filename:
        filename = filename[:-4]

    # Load info
    info = loadmat_sbx(filename + '.mat')['info']

    # Defining number of channels/size factor
    if info['channels'] == 1:
        info['nChan'] = 2
        factor = 1
    elif info['channels'] == 2:
        info['nChan'] = 1
        factor = 2
    elif info['channels'] == 3:
        info['nChan'] = 1
        factor = 2

    # Determine number of frames in whole file
    max_idx = os.path.getsize(filename + '.sbx') / info['recordsPerBuffer'] / info['sz'][1] * factor / 4 - 1
    N = max_idx + 1    # Last frame
    x = (int(info['sz'][1]), int(info['recordsPerBuffer']), int(N))
    return x


def to_3D(mov2D: np.ndarray, shape: Tuple, order='F') -> np.ndarray:
    """
    transform a vectorized movie into a 3D shape
    """
    return np.reshape(mov2D, shape, order=order)


def from_zip_file_to_movie(zipfile_name: str, start_end: Tuple = None) -> Any:
    '''
    Read/convert a movie from a zipfile.

    Args:
        zipfile_name: Name of zipfile to read
        start_end: Start and end frame to extract
    Returns:
        movie
    '''
    mov: List = []
    print('unzipping file into movie object')
    if start_end is not None:
        num_frames = start_end[1] - start_end[0]

    counter = 0
    with ZipFile(zipfile_name) as archive:
        for idx, entry in enumerate(archive.infolist()):
            if idx >= start_end[0] and idx < start_end[1]:     # type: ignore # FIXME: default value would not work with this
                with archive.open(entry) as file:
                    if counter == 0:
                        img = np.array(Image.open(file))
                        mov = np.zeros([num_frames, *img.shape], dtype=np.float32)
                        mov[counter] = img
                    else:
                        mov[counter] = np.array(Image.open(file))

                    if counter % 100 == 0:
                        print([counter, idx])

                    counter += 1

    return cm.movie(mov[:counter])


def from_zipfiles_to_movie_lists(zipfile_name: str, max_frames_per_movie: int = 3000,
                                 binary: bool = False) -> List[str]:
    '''
    Transform zip file into set of tif movies
    Args:
        zipfile_name: Name of zipfile to read
        max_frames_per_movie: (undocumented)
        binary: (undocumented)
    Returns:
        List of filenames in the movie list
    '''
    # TODO: Filter contents of zipfile for appropriate filenames, so we can have a README in there
    with ZipFile(zipfile_name) as archive:
        num_frames_total = len(archive.infolist())

    base_file_names = os.path.split(zipfile_name)[0]
    start_frames = np.arange(0, num_frames_total, max_frames_per_movie)

    movie_list = []
    for sf in start_frames:

        mov = from_zip_file_to_movie(zipfile_name, start_end=(sf, sf + max_frames_per_movie))
        if binary:
            fname = os.path.join(base_file_names, f'movie_{sf}.mmap')
            fname = mov.save(fname, order='C')
        else:
            fname = os.path.join(base_file_names, f'movie_{sf}.tif')
            mov.save(fname)

        movie_list.append(fname)

    return movie_list

<<<<<<< HEAD
def rolling_window(ndarr, window_size, stride):   
        """
        generates efficient rolling window for running statistics
        Args:
            ndarr: ndarray
                input pixels in format pixels x time
            window_size: int
                size of the sliding window
            stride: int
                stride of the sliding window
        Returns:
                iterator with views of the input array
                
        """
        for i in range(0,ndarr.shape[-1]-window_size-stride+1,stride): 
            yield ndarr[:,i:np.minimum(i+window_size, ndarr.shape[-1])]
            
        if i+stride != ndarr.shape[-1]:
           yield ndarr[:,i+stride:]
=======

def load_iter(file_name, subindices=None, var_name_hdf5: str = 'mov'):
    """
    load iterator over movie from file. Supports a variety of formats. tif, hdf5, avi.

    Args:
        file_name: string
            name of file. Possible extensions are tif, avi and hdf5

        subindices: iterable indexes
            for loading only a portion of the movie

    Returns:
        iter: iterator over movie

    Raises:
        Exception 'Subindices not implemented'

        Exception 'sima module unavailable'

        Exception 'Unknown file type'

        Exception 'File not found!'
    """
    if os.path.exists(file_name):
        extension = os.path.splitext(file_name)[1].lower()
        if extension in ('.tif', '.tiff'):
            Y = tifffile.TiffFile(file_name).pages
            if subindices is not None:
                if type(subindices) is range:
                    subindices = slice(subindices.start, subindices.stop, subindices.step)
                Y = Y[subindices]
            for y in Y:
                yield y.asarray()
        elif extension == '.avi':
            cap = cv2.VideoCapture(file_name)
            if subindices is None:
                while True:
                    ret, frame = cap.read()
                    if ret:
                        yield frame[..., 0]
                    else:
                        cap.release()
                        raise StopIteration
            else:
                if type(subindices) is slice:
                    subindices = range(
                        subindices.start,
                        int(cap.get(cv2.CAP_PROP_FRAME_COUNT)) if subindices.stop is None else subindices.stop,
                        1 if subindices.step is None else subindices.step)
                t = 0
                for ind in subindices:
#                    cap.set(1, ind)
#                    ret, frame = cap.read()
#                    if ret:
#                        yield frame[..., 0]
#                    else:
#                        raise StopIteration
                    while t <= ind:
                        ret, frame = cap.read()
                        t += 1
                    if ret:
                        yield frame[..., 0]
                    else:
                        raise StopIteration
                cap.release()
                raise StopIteration
        elif extension in ('.hdf5', '.h5'):
            with h5py.File(file_name, "r") as f:
                Y = f.get(var_name_hdf5)
                if subindices is None:
                    for y in Y:
                        yield y
                else:
                    if type(subindices) is slice:
                        subindices = range(subindices.start,
                                           len(Y) if subindices.stop is None else subindices.stop,
                                           1 if subindices.step is None else subindices.step)
                    for ind in subindices:
                        yield Y[ind]
        else:  # fall back to memory inefficient version
            for y in load(file_name, subindices=subindices):
                yield y
    else:
        logging.error(f"File request:[{file_name}] not found!")
        raise Exception('File not found!')
>>>>>>> 9e178f87
<|MERGE_RESOLUTION|>--- conflicted
+++ resolved
@@ -570,8 +570,7 @@
             crop_begin/crop_end: (undocumented)
         """
         t, h, w = self.shape
-<<<<<<< HEAD
-        return self[crop_begin:t - crop_end, crop_top:h - crop_bottom, crop_left:w - crop_right]
+        self[:, :, :] = self[crop_begin:t - crop_end, crop_top:h - crop_bottom, crop_left:w - crop_right]
     
 
            
@@ -621,13 +620,11 @@
         """
         return to_3D(self,shape[::-1],order=order).transpose([2,1,0])
     
-    def computeDFF(self, secsWindow:int=5, quantilMin:int=8, method:str='only_baseline', order:str='F') -> Tuple[Any, Any]:
-=======
-        self[:, :, :] = self[crop_begin:t - crop_end, crop_top:h - crop_bottom, crop_left:w - crop_right]
+
+        
 
     def computeDFF(self, secsWindow: int = 5, quantilMin: int = 8, method: str = 'only_baseline',
                    order: str = 'F') -> Tuple[Any, Any]:
->>>>>>> 9e178f87
         """
         compute the DFF of the movie or remove baseline
 
@@ -2094,7 +2091,7 @@
 
     return movie_list
 
-<<<<<<< HEAD
+
 def rolling_window(ndarr, window_size, stride):   
         """
         generates efficient rolling window for running statistics
@@ -2114,7 +2111,7 @@
             
         if i+stride != ndarr.shape[-1]:
            yield ndarr[:,i+stride:]
-=======
+
 
 def load_iter(file_name, subindices=None, var_name_hdf5: str = 'mov'):
     """
@@ -2201,4 +2198,3 @@
     else:
         logging.error(f"File request:[{file_name}] not found!")
         raise Exception('File not found!')
->>>>>>> 9e178f87
