# -*- coding: utf-8 -*-
""" List of plotting functions to visualize what's happening in the code
 
 
"""
#\package Caiman/utils
#\version   1.0
#\copyright GNU General Public License v2.0
#\date Created on Tue Jun 30 21:01:17 2016
#\author: andrea giovannucci
from __future__ import division
from __future__ import print_function
from builtins import str
from builtins import range
from past.utils import old_div
import cv2
import numpy as np
import pylab as pl
from tempfile import NamedTemporaryFile
from IPython.display import HTML
import sys
from warnings import warn
from scipy.sparse import issparse, spdiags, coo_matrix, csc_matrix
from matplotlib.widgets import Slider
from ..base.rois import com
from scipy.ndimage.measurements import center_of_mass
import matplotlib.cm as cm
import matplotlib as mpl
try:
    import bokeh
    import bokeh.plotting as bpl
    from bokeh.models import CustomJS, ColumnDataSource, Range1d
except:
    print("Bokeh could not be loaded. Either it is not installed or you are not running within a notebook")

from ..summary_images import local_correlations


#%%
def view_patches(Yr, A, C, b, f, d1, d2, YrA=None, secs=1):
    """view spatial and temporal components (secs=0 interactive)

     Parameters
     -----------
     Yr:        np.ndarray
            movie in format pixels (d) x frames (T)
     A:     sparse matrix
                matrix of spatial components (d x K)
     C:     np.ndarray
                matrix of temporal components (K x T)
     b:     np.ndarray
                spatial background (vector of length d)

     f:     np.ndarray
                temporal background (vector of length T)
     d1,d2: np.ndarray
                frame dimensions
     YrA:   np.ndarray
                 ROI filtered residual as it is given from update_temporal_components
                 If not given, then it is computed (K x T)
     secs:  float
                number of seconds in between component scrolling. secs=0 means interactive (click to scroll)
     imgs:  np.ndarray
                background image for contour plotting. Default is the image of all spatial components (d1 x d2)
    
    See Also
    ------------
    ..image:: doc/img/

    """
    pl.ion()
    nr, T = C.shape
    nb = f.shape[0]
    A2 = A.copy()
    A2.data **= 2
    nA2 = np.sqrt(np.array(A2.sum(axis=0))).squeeze()
    #A = A*spdiags(1/nA2,0,nr,nr)
    #C = spdiags(nA2,0,nr,nr)*C
    #b = np.squeeze(b)
    #f = np.squeeze(f)
    if YrA is None:
        Y_r = np.array(A.T * np.matrix(Yr) - (A.T * np.matrix(b[:, np.newaxis])) * np.matrix(
            f[np.newaxis]) - (A.T.dot(A)) * np.matrix(C) + C)
    else:
        Y_r = YrA + C

    A = A.todense()
    bkgrnd = np.reshape(b, (d1, d2) + (nb,), order='F')
    fig = pl.figure()
    thismanager = pl.get_current_fig_manager()
    thismanager.toolbar.pan()
    print('In order to scroll components you need to click on the plot')
    sys.stdout.flush()
    for i in range(nr + 1):
        if i < nr:
            ax1 = fig.add_subplot(2, 1, 1)
            pl.imshow(np.reshape(old_div(np.array(A[:, i]), nA2[i]),
                                 (d1, d2), order='F'), interpolation='None')
            ax1.set_title('Spatial component ' + str(i + 1))
            ax2 = fig.add_subplot(2, 1, 2)
            pl.plot(np.arange(T), np.squeeze(np.array(Y_r[i, :])), 'c', linewidth=3)
            pl.plot(np.arange(T), np.squeeze(np.array(C[i, :])), 'r', linewidth=2)
            ax2.set_title('Temporal component ' + str(i + 1))
            ax2.legend(labels=['Filtered raw data', 'Inferred trace'])

            if secs > 0:
                pl.pause(secs)
            else:
                pl.waitforbuttonpress()

            fig.delaxes(ax2)
        else:
            ax1 = fig.add_subplot(2, 1, 1)
            pl.imshow(bkgrnd[:, :, i - nr], interpolation='None')
            ax1.set_title('Spatial background ' + str(i - nr + 1))
            ax2 = fig.add_subplot(2, 1, 2)
            pl.plot(np.arange(T), np.squeeze(np.array(f[i - nr, :])))
            ax2.set_title('Temporal background ' + str(i - nr + 1))


<<<<<<< HEAD
def nb_view_patches(Yr, A, C, b, f, d1, d2, image_neurons=None, thr=0.99, denoised_color=None):
    """
=======
def nb_view_patches(Yr, A, C, b, f, d1, d2, image_neurons=None, thr=0.99,
                    denoised_color=None, cmap='jet'):
    '''
>>>>>>> 000bf326
    Interactive plotting utility for ipython notbook

    Parameters
    -----------
    Yr: np.ndarray
        movie
    A,C,b,f: np.ndarrays
        outputs of matrix factorization algorithm

    d1,d2: floats
        dimensions of movie (x and y)

    image_neurons: np.ndarray
        image to be overlaid to neurons (for instance the average)

    thr: double
        threshold regulating the extent of the displayed patches

    denoised_color: string or None
        color name (e.g. 'red') or hex color code (e.g. '#F0027F')

<<<<<<< HEAD
    """
    colormap = cm.get_cmap("jet")  # choose any matplotlib colormap here
=======
    cmap: string
        name of colormap (e.g. 'viridis') used to plot image_neurons
    '''
    colormap = cm.get_cmap(cmap)
>>>>>>> 000bf326
    grayp = [mpl.colors.rgb2hex(m) for m in colormap(np.arange(colormap.N))]
    nr, T = C.shape
    nA2 = np.ravel(A.power(2).sum(0))
    b = np.squeeze(b)
    f = np.squeeze(f)
    Y_r = np.array(spdiags(old_div(1, nA2), 0, nr, nr) *
                   (A.T * np.matrix(Yr) -
                    (A.T * np.matrix(b[:, np.newaxis])) * np.matrix(f[np.newaxis]) -
                    A.T.dot(A) * np.matrix(C)) + C)

    x = np.arange(T)
    z = old_div(np.squeeze(np.array(Y_r[:, :].T)), 100)
    if image_neurons is None:
        image_neurons = A.mean(1).reshape((d1, d2), order='F')

    coors = get_contours(A, (d1, d2), thr)
    cc1 = [cor['coordinates'][:, 0] for cor in coors]
    cc2 = [cor['coordinates'][:, 1] for cor in coors]
    c1 = cc1[0]
    c2 = cc2[0]

    # split sources up, such that Bokeh does not warn
    # "ColumnDataSource's columns must be of the same length"
    source = ColumnDataSource(data=dict(x=x, y=z[:, 0], y2=C[0] / 100))
    source_ = ColumnDataSource(data=dict(z=z.T, z2=C / 100))
    source2 = ColumnDataSource(data=dict(c1=c1, c2=c2))
    source2_ = ColumnDataSource(data=dict(cc1=cc1, cc2=cc2))

    callback = CustomJS(args=dict(source=source, source_=source_, source2=source2, source2_=source2_), code="""
            var data = source.get('data');
            var data_ = source_.get('data');
            var f = cb_obj.get('value')-1
            x = data['x'];
            y = data['y'];
            y2 = data['y2'];

            for (i = 0; i < x.length; i++) {
<<<<<<< HEAD
                y[i] = data['z'][i][f];
                y2[i] = data['z2'][i][f];
=======
                y[i] = data_['z'][i+f*x.length]
                y2[i] = data_['z2'][i+f*x.length]
>>>>>>> 000bf326
            }

            var data2_ = source2_.get('data');
            var data2 = source2.get('data');
            c1 = data2['c1'];
            c2 = data2['c2'];
            cc1 = data2_['cc1'];
            cc2 = data2_['cc2'];

            for (i = 0; i < c1.length; i++) {
                   c1[i] = cc1[f][i];
                   c2[i] = cc2[f][i];
            }
            source2.trigger('change');
            source.trigger('change');
        """)

    plot = bpl.figure(plot_width=600, plot_height=300)
    plot.line('x', 'y', source=source, line_width=1, line_alpha=0.6)
    if denoised_color is not None:
        plot.line('x', 'y2', source=source, line_width=1, line_alpha=0.6, color=denoised_color)

    slider = bokeh.models.Slider(start=1, end=Y_r.shape[0], value=1, step=1,
                                 title="Neuron Number", callback=callback)
    xr = Range1d(start=0, end=image_neurons.shape[1])
    yr = Range1d(start=image_neurons.shape[0], end=0)
    plot1 = bpl.figure(x_range=xr, y_range=yr, plot_width=300, plot_height=300)

    plot1.image(image=[image_neurons[::-1, :]], x=0,
                y=image_neurons.shape[0], dw=d2, dh=d1, palette=grayp)
    plot1.patch('c1', 'c2', alpha=0.6, color='purple', line_width=2, source=source2)

    bpl.show(bokeh.layouts.layout([[slider], [bokeh.layouts.row(plot1, plot)]]))

    return Y_r


def get_contours(A, dims, thr=0.9):
    """Gets contour of spatial components and returns their coordinates

     Parameters
     -----------
     A:   np.ndarray or sparse matrix
               Matrix of Spatial components (d x K)
     dims: tuple of ints
               Spatial dimensions of movie (x, y[, z])
     thr: scalar between 0 and 1
               Energy threshold for computing contours (default 0.9)

     Returns
     --------
     Coor: list of coordinates with center of mass and
            contour plot coordinates (per layer) for each component
            
        
    """
    A = csc_matrix(A)
    d, nr = np.shape(A)
    #if we are on a 3D video
    if len(dims) == 3:
        d1, d2, d3 = dims
        x, y = np.mgrid[0:d2:1, 0:d3:1]
    else:
        d1, d2 = dims
        x, y = np.mgrid[0:d1:1, 0:d2:1]

    coordinates = []
    #get the center of mass of neurons( patches )
    cm = np.asarray([center_of_mass(a.toarray().reshape(dims, order='F')) for a in A.T])
    #for each patches
    for i in range(nr):
        pars = dict()
        #we compute the cumulative sum of the energy of the Ath component that has been ordered from least to highest
        patch_data = A.data[A.indptr[i]:A.indptr[i + 1]]
        indx = np.argsort(patch_data)[::-1]
        cumEn = np.cumsum(patch_data[indx]**2)
        #we work with normalized values
        cumEn /= cumEn[-1]
        Bvec = np.ones(d)
        #we put it in a similar matrix
        Bvec[A.indices[A.indptr[i]:A.indptr[i + 1]][indx]] = cumEn
        Bmat = np.reshape(Bvec, dims, order='F')
        pars['coordinates'] = []
        # for each dimensions we draw the contour
        for B in (Bmat if len(dims) == 3 else [Bmat]):
<<<<<<< HEAD
            #plotting the contour usgin matplotlib undocumented function around the thr threshold
            nlist = mpl._cntr.Cntr(y, x, B).trace(thr)

            #vertices will be the first half of the list
            vertices = nlist[:len(nlist) // 2]
=======
            c = mpl._cntr.Cntr(y, x, B)
            vertices = c.trace(thr)
            vertices = vertices[:len(vertices) // 2]
>>>>>>> 000bf326
            # this fix is necessary for having disjoint figures and borders plotted correctly
            v = np.atleast_2d([np.nan, np.nan])
            for k, vtx in enumerate(vertices):
                num_close_coords = np.sum(np.isclose(vtx[0, :], vtx[-1, :]))
                if num_close_coords < 2:
                    if num_close_coords == 0:
                        # case angle
                        newpt = np.round(old_div(vtx[-1, :], [d2, d1])) * [d2, d1]
                        vtx = np.concatenate((vtx, newpt[np.newaxis, :]), axis=0)
                    else:
                        # case one is border
                        vtx = np.concatenate((vtx, vtx[0, np.newaxis]), axis=0)
                v = np.concatenate((v, vtx, np.atleast_2d([np.nan, np.nan])), axis=0)

            pars['coordinates'] = v if len(dims) == 2 else (pars['coordinates'] + [v])
        pars['CoM'] = np.squeeze(cm[i, :])
        pars['neuron_id'] = i + 1
        coordinates.append(pars)
    return coordinates


def nb_view_patches3d(Y_r, A, C, b, f, dims, image_type='mean', Yr=None,
<<<<<<< HEAD
                      max_projection=False, axis=0, thr=0.9, denoised_color=None):
    """
=======
                      max_projection=False, axis=0, thr=0.9, denoised_color=None, cmap='jet'):
    '''
>>>>>>> 000bf326
    Interactive plotting utility for ipython notbook

    Parameters
    -----------
    Y_r: np.ndarray
        residual of each trace

    A,C,b,f: np.ndarrays
        outputs of matrix factorization algorithm

    dims: tuple of ints
        dimensions of movie (x, y and z)

    image_type: 'mean', 'max' or 'corr'
        image to be overlaid to neurons
        (average of shapes, maximum of shapes or nearest neigbor correlation of raw data)

    Yr: np.ndarray
        movie, only required if image_type=='corr' to calculate correlation image

    max_projection: boolean
        plot max projection along specified axis if True, plot layers if False

    axis: int (0, 1 or 2)
        axis along which max projection is performed or layers are shown

    thr: scalar between 0 and 1
        Energy threshold for computing contours

    denoised_color: string or None
        color name (e.g. 'red') or hex color code (e.g. '#F0027F')

<<<<<<< HEAD
    """
=======
    cmap: string
        name of colormap (e.g. 'viridis') used to plot image_neurons
    '''

>>>>>>> 000bf326
    bokeh.io.curdoc().clear()  # prune old orphaned models, otherwise filesize blows up
    T = Y_r.shape[-1]
    d = A.shape[0]
    order = list(range(4))
    order.insert(0, order.pop(axis))
    Y_r = Y_r + C
    index_permut = np.reshape(np.arange(d), dims, order='F').transpose(
        order[:-1]).reshape(d, order='F')
    A = csc_matrix(A)[index_permut, :]
    dims = tuple(np.array(dims)[order[:3]])
    d1, d2, d3 = dims
    colormap = cm.get_cmap(cmap)
    grayp = [mpl.colors.rgb2hex(m) for m in colormap(np.arange(colormap.N))]
    nr, T = C.shape
    b = np.squeeze(b)
    f = np.squeeze(f)

    x = np.arange(T)

    source = ColumnDataSource(data=dict(x=x, y=Y_r[0] / 100, y2=C[0] / 100))
    source_ = ColumnDataSource(data=dict(z=Y_r / 100, z2=C / 100))
    sourceN = ColumnDataSource(data=dict(N=[nr], nan=np.array([np.nan])))

    if max_projection:
        if image_type == 'corr':
            tmp = [(local_correlations(
                Yr.reshape(dims + (-1,), order='F'))[:, ::-1]).max(i)
                for i in range(3)]

        elif image_type == 'mean':
            tmp = [(np.array(A.mean(axis=1)).reshape(dims, order='F')[:, ::-1]).max(i)
                   for i in range(3)]

        elif image_type == 'max':
            tmp = [(A.max(axis=1).toarray().reshape(dims, order='F')[:, ::-1]).max(i)
                   for i in range(3)]

        else:
            raise ValueError("image_type must be 'mean', 'max' or 'corr'")

        image_neurons = np.nan * np.ones((int(1.05 * (d1 + d2)), int(1.05 * (d1 + d3))))
        image_neurons[:d2, -d3:] = tmp[0][::-1]
        image_neurons[:d2, :d1] = tmp[2].T[::-1]
        image_neurons[-d1:, -d3:] = tmp[1]
        offset1 = image_neurons.shape[1] - d3
        offset2 = image_neurons.shape[0] - d1

        proj_ = [coo_matrix([A[:, nnrr].toarray().reshape(dims, order='F').max(
            i).reshape(-1, order='F') for nnrr in range(A.shape[1])]) for i in range(3)]
        proj_ = [pproj_.T for pproj_ in proj_]

        coors = [get_contours(proj_[i], tmp[i].shape, thr=thr) for i in range(3)]

        pl.close()
        K = np.max([[len(cor['coordinates']) for cor in cc] for cc in coors])
        cc1 = np.nan * np.zeros(np.shape(coors) + (K,))
        cc2 = np.nan * np.zeros(np.shape(coors) + (K,))
        for i, cor in enumerate(coors[0]):
            cc1[0, i, :len(cor['coordinates'])] = cor['coordinates'][:, 0] + offset1
            cc2[0, i, :len(cor['coordinates'])] = cor['coordinates'][:, 1]
        for i, cor in enumerate(coors[2]):
            cc1[1, i, :len(cor['coordinates'])] = cor['coordinates'][:, 1]
            cc2[1, i, :len(cor['coordinates'])] = cor['coordinates'][:, 0]
        for i, cor in enumerate(coors[1]):
            cc1[2, i, :len(cor['coordinates'])] = cor['coordinates'][:, 0] + offset1
            cc2[2, i, :len(cor['coordinates'])] = cor['coordinates'][:, 1] + offset2

        c1x = np.nan * np.zeros(K)
        c2x = np.nan * np.zeros(K)
        c1y = np.nan * np.zeros(K)
        c2y = np.nan * np.zeros(K)
        c1z = np.nan * np.zeros(K)
        c2z = np.nan * np.zeros(K)
        c1x = cc1[0][0]
        c2x = cc2[0][0]
        c1y = cc1[1][0]
        c2y = cc2[1][0]
        c1z = cc1[2][0]
        c2z = cc2[2][0]
        source2_ = ColumnDataSource(data=dict(cc1=cc1, cc2=cc2))
        source2 = ColumnDataSource(data=dict(c1x=c1x, c1y=c1y, c1z=c1z,
                                             c2x=c2x, c2y=c2y, c2z=c2z))
        callback = CustomJS(args=dict(source=source, source_=source_, sourceN=sourceN,
                                      source2=source2, source2_=source2_), code="""
                var data = source.get('data');
                var data_ = source_.get('data');
                var f = cb_obj.get('value')-1
                x = data['x']
                y = data['y']
                y2 = data['y2']
                for (i = 0; i < x.length; i++) {
                    y[i] = data_['z'][i+f*x.length]
                    y2[i] = data_['z2'][i+f*x.length]
                }

                var data2_ = source2_.get('data');
                var data2 = source2.get('data');
                c1x = data2['c1x'];
                c2x = data2['c2x'];
                c1y = data2['c1y'];
                c2y = data2['c2y'];
                c1z = data2['c1z'];
                c2z = data2['c2z'];
                cc1 = data2_['cc1'];
                cc2 = data2_['cc2'];
                var N = sourceN.get('data')['N'][0];
                for (i = 0; i < c1x.length; i++) {
                       c1x[i] = cc1[f*c1x.length + i]
                       c2x[i] = cc2[f*c1x.length + i]
                }
                for (i = 0; i < c1x.length; i++) {
                       c1y[i] = cc1[N*c1y.length + f*c1y.length + i]
                       c2y[i] = cc2[N*c1y.length + f*c1y.length + i]
                }
                for (i = 0; i < c1x.length; i++) {
                       c1z[i] = cc1[2*N*c1z.length + f*c1z.length + i]
                       c2z[i] = cc2[2*N*c1z.length + f*c1z.length + i]
                }
                source2.trigger('change');
                source.trigger('change');
            """)
    else:

        if image_type == 'corr':
            image_neurons = local_correlations(Yr.reshape(dims + (-1,), order='F'))[:-1, ::-1]

        elif image_type == 'mean':
            image_neurons = np.array(A.mean(axis=1)).reshape(dims, order='F')[:, ::-1]

        elif image_type == 'max':
            image_neurons = A.max(axis=1).toarray().reshape(dims, order='F')[:, ::-1]

        else:
            raise ValueError('image_type must be mean, max or corr')

        cmap = bokeh.models.mappers.LinearColorMapper([mpl.colors.rgb2hex(m)
                                                       for m in colormap(np.arange(colormap.N))])
        cmap.high = image_neurons.max()
        coors = get_contours(A, dims, thr=thr)
        pl.close()
        cc1 = [[(l[:, 0]) for l in n['coordinates']] for n in coors]
        cc2 = [[(l[:, 1]) for l in n['coordinates']] for n in coors]
        length = np.ravel([map(len, cc) for cc in cc1])
        idx = np.cumsum(np.concatenate([[0], length[:-1]]))
        cc1 = np.concatenate(map(np.concatenate, cc1))
        cc2 = np.concatenate(map(np.concatenate, cc2))
        linit = int(round(coors[0]['CoM'][0]))  # pick initial layer in which first neuron lies
        K = length.max()
        c1 = np.nan * np.zeros(K)
        c2 = np.nan * np.zeros(K)
        c1[:length[linit]] = cc1[idx[linit]:idx[linit] + length[linit]]
        c2[:length[linit]] = cc2[idx[linit]:idx[linit] + length[linit]]
        source2 = ColumnDataSource(data=dict(c1=c1, c2=c2))
        source2_ = ColumnDataSource(data=dict(cc1=cc1, cc2=cc2))
        source2_idx = ColumnDataSource(data=dict(idx=idx, length=length))
        source3 = ColumnDataSource(
            data=dict(image=[image_neurons[linit]], im=[image_neurons],
                      x=[0], y=[d2], dw=[d3], dh=[d2]))
        callback = CustomJS(args=dict(source=source, source_=source_, sourceN=sourceN,
                                      source2=source2, source2_=source2_, source2_idx=source2_idx),
                            code="""
                var data = source.data;
                var data_ = source_.data;
                var f = slider_neuron.value-1;
                var l = slider_layer.value-1;
                x = data['x']
                y = data['y']
                y2 = data['y2']
                for (i = 0; i < x.length; i++) {
                    y[i] = data_['z'][i+f*x.length]
                    y2[i] = data_['z2'][i+f*x.length]
                }

                var data2 = source2.data;
                var data2_ = source2_.data;
                var data2_idx = source2_idx.data;
                var idx = data2_idx['idx'];
                c1 = data2['c1'];
                c2 = data2['c2'];
                var nz = idx.length / sourceN.data['N'][0];
                var nan = sourceN.data['nan'][0];
                for (i = 0; i < c1.length; i++) {
                       c1[i] = nan;
                       c2[i] = nan;
                }
                for (i = 0; i < data2_idx['length'][l+f*nz]; i++) {
                       c1[i] = data2_['cc1'][idx[l+f*nz] + i];
                       c2[i] = data2_['cc2'][idx[l+f*nz] + i];
                }
                source2.trigger('change');
                source.trigger('change');
            """)

        callback_layer = CustomJS(args=dict(source=source3, sourceN=sourceN, source2=source2,
                                            source2_=source2_, source2_idx=source2_idx), code="""
                var f = slider_neuron.value-1;
                var l = slider_layer.value-1;
                var dh = source.data['dh'][0];
                var dw = source.data['dw'][0];
                var image = source.data['image'][0];
                var images = source.data['im'][0];
                for (var i = 0; i < x.length; i++) {
                    for (var j = 0; j < dw; j++){
                        image[i*dh+j] = images[l*dh*dw + i*dh + j];
                    }
                }

                var data2 = source2.data;
                var data2_ = source2_.data;
                var data2_idx = source2_idx.data;
                var idx = data2_idx['idx']
                c1 = data2['c1'];
                c2 = data2['c2'];
                var nz = idx.length / sourceN.data['N'][0];
                var nan = sourceN.data['nan'][0];
                for (i = 0; i < c1.length; i++) {
                       c1[i] = nan;
                       c2[i] = nan;
                }
                for (i = 0; i < data2_idx['length'][l+f*nz]; i++) {
                       c1[i] = data2_['cc1'][idx[l+f*nz] + i];
                       c2[i] = data2_['cc2'][idx[l+f*nz] + i];
                }
                source.trigger('change');
                source2.trigger('change');
            """)

    plot = bpl.figure(plot_width=600, plot_height=300)
    plot.line('x', 'y', source=source, line_width=1, line_alpha=0.6)
    if denoised_color is not None:
        plot.line('x', 'y2', source=source, line_width=1, line_alpha=0.6, color=denoised_color)
    slider = bokeh.models.Slider(start=1, end=Y_r.shape[0], value=1, step=1,
                                 title="Neuron Number", callback=callback)
    xr = Range1d(start=0, end=image_neurons.shape[1] if max_projection else d3)
    yr = Range1d(start=image_neurons.shape[0] if max_projection else d2, end=0)
    plot1 = bpl.figure(x_range=xr, y_range=yr, plot_width=300, plot_height=300)

    if max_projection:
        plot1.image(image=[image_neurons[::-1, :]], x=0, y=image_neurons.shape[0],
                    dw=image_neurons.shape[1], dh=image_neurons.shape[0], palette=grayp)
        plot1.patch('c1x', 'c2x', alpha=0.6, color='purple', line_width=2, source=source2)
        plot1.patch('c1y', 'c2y', alpha=0.6, color='purple', line_width=2, source=source2)
        plot1.patch('c1z', 'c2z', alpha=0.6, color='purple', line_width=2, source=source2)
        layout = bokeh.layouts.layout([[slider], [bokeh.layouts.row(plot1, plot)]],
                                      sizing_mode="scale_width")
    else:
        slider_layer = bokeh.models.Slider(start=1, end=d1, value=linit + 1, step=1,
                                           title="Layer", callback=callback_layer)
        callback.args['slider_neuron'] = slider
        callback.args['slider_layer'] = slider_layer
        callback_layer.args['slider_neuron'] = slider
        callback_layer.args['slider_layer'] = slider_layer
        plot1.image(image='image', x='x', y='y', dw='dw', dh='dh',
                    color_mapper=cmap, source=source3)
        plot1.patch('c1', 'c2', alpha=0.6, color='purple', line_width=2, source=source2)
        layout = bokeh.layouts.layout([[slider], [slider_layer], [bokeh.layouts.row(plot1, plot)]],
                                      sizing_mode="scale_width")
    bpl.show(layout)

    return Y_r


def nb_imshow(image, cmap='jet'):
    """
    Interactive equivalent of imshow for ipython notebook
    """
    colormap = cm.get_cmap(cmap)  # choose any matplotlib colormap here
    grayp = [mpl.colors.rgb2hex(m) for m in colormap(np.arange(colormap.N))]
    xr = Range1d(start=0, end=image.shape[1])
    yr = Range1d(start=image.shape[0], end=0)
    p = bpl.figure(x_range=xr, y_range=yr)
#    p = bpl.figure(x_range=[0,image.shape[1]], y_range=[0,image.shape[0]])
#    p.image(image=[image], x=0, y=0, dw=image.shape[1], dh=image.shape[0], palette=grayp)
    p.image(image=[image[::-1, :]], x=0, y=image.shape[0],
            dw=image.shape[1], dh=image.shape[0], palette=grayp)

    return p


def nb_plot_contour(image, A, d1, d2, thr=None, thr_method='max', maxthr=0.2, nrgthr=0.9,
                    face_color=None, line_color='black', alpha=0.4, line_width=2, **kwargs):
    """Interactive Equivalent of plot_contours for ipython notebook

    Parameters
    -----------
    A:   np.ndarray or sparse matrix
            Matrix of Spatial components (d x K)
    Image:  np.ndarray (2D)
            Background image (e.g. mean, correlation)
    d1,d2: floats
            dimensions os image
    thr: scalar between 0 and 1
            Energy threshold for computing contours
            Kept for backwards compatibility. If not None then thr_method = 'nrg', and nrgthr = thr
    thr_method: [optional] string
            Method of thresholding:
                'max' sets to zero pixels that have value less than a fraction of the max value
                'nrg' keeps the pixels that contribute up to a specified fraction of the energy
    maxthr: [optional] scalar
            Threshold of max value
    nrgthr: [optional] scalar
            Threshold of energy
    display_number:     Boolean
            Display number of ROIs if checked (default True)
    max_number:    int
            Display the number for only the first max_number components (default None, display all numbers)
    cmap:     string
            User specifies the colormap (default None, default colormap)

    """
    p = nb_imshow(image, cmap='jet')
    center = com(A, d1, d2)
    p.circle(center[:, 1], center[:, 0], size=10, color="black",
             fill_color=None, line_width=2, alpha=1)
    coors = plot_contours(coo_matrix(A), image, thr=thr,
                          thr_method=thr_method, maxthr=maxthr, nrgthr=nrgthr)
    pl.close()
    #    cc=coors[0]['coordinates'];
    cc1 = [np.clip(cor['coordinates'][:, 0], 0, d2) for cor in coors]
    cc2 = [np.clip(cor['coordinates'][:, 1], 0, d1) for cor in coors]

    p.patches(cc1, cc2, alpha=.4, color=face_color, line_color=line_color, line_width=2, **kwargs)
    return p

#%%


def playMatrix(mov, gain=1.0, frate=.033):
    for frame in mov:
        if gain != 1:
            cv2.imshow('frame', frame * gain)
        else:
            cv2.imshow('frame', frame)

        if cv2.waitKey(int(frate * 1000)) & 0xFF == ord('q'):
            cv2.destroyAllWindows()
            break
    cv2.destroyAllWindows()
#%% montage


def matrixMontage(spcomps, *args, **kwargs):
    numcomps, width, height = spcomps.shape
    rowcols = int(np.ceil(np.sqrt(numcomps)))
    for k, comp in enumerate(spcomps):
        pl.subplot(rowcols, rowcols, k + 1)
        pl.imshow(comp, *args, **kwargs)
        pl.axis('off')


#%%
VIDEO_TAG = """<video controls>
 <source src="data:video/x-m4v;base64,{0}" type="video/mp4">
 Your browser does not support the video tag.
</video>"""


def anim_to_html(anim, fps=20):
    if not hasattr(anim, '_encoded_video'):
        with NamedTemporaryFile(suffix='.mp4') as f:
            anim.save(f.name, fps=fps, extra_args=['-vcodec', 'libx264'])
            video = open(f.name, "rb").read()
        anim._encoded_video = video.encode("base64")

    return VIDEO_TAG.format(anim._encoded_video)

#%%


def display_animation(anim, fps=20):
    pl.close(anim._fig)
    return HTML(anim_to_html(anim, fps=fps))
#%%
#%%


def view_patches_bar(Yr, A, C, b, f, d1, d2, YrA=None, secs=1, img=None):
    """view spatial and temporal components interactively

     Parameters
     -----------
     Yr:    np.ndarray
            movie in format pixels (d) x frames (T)
     A:     sparse matrix
                matrix of spatial components (d x K)
     C:     np.ndarray
                matrix of temporal components (K x T)
     b:     np.ndarray
                spatial background (vector of length d)

     f:     np.ndarray
                temporal background (vector of length T)
     d1,d2: np.ndarray
                frame dimensions
     YrA:   np.ndarray
                 ROI filtered residual as it is given from update_temporal_components
                 If not given, then it is computed (K x T)

     img:   np.ndarray
                background image for contour plotting. Default is the image of all spatial components (d1 x d2)

    """

    pl.ion()
    nr, T = C.shape
    nb = f.shape[0]
    A2 = A.copy()
    A2.data **= 2
    nA2 = np.sqrt(np.array(A2.sum(axis=0))).squeeze()
    #A = A*spdiags(1/nA2,0,nr,nr)
    #C = spdiags(nA2,0,nr,nr)*C
    #b = np.squeeze(b)
    #f = np.squeeze(f)
    if YrA is None:
        Y_r = np.array(A.T * np.matrix(Yr) - (A.T * np.matrix(b[:, np.newaxis])) * np.matrix(
            f[np.newaxis]) - (A.T.dot(A)) * np.matrix(C) + C)
    else:
        Y_r = YrA + C

    A = A * spdiags(old_div(1, nA2), 0, nr, nr)
    A = A.todense()
    imgs = np.reshape(np.array(A), (d1, d2, nr), order='F')
    if img is None:
        img = np.mean(imgs[:, :, :-1], axis=-1)

    bkgrnd = np.reshape(b, (d1, d2) + (nb,), order='F')
    fig = pl.figure(figsize=(10, 10))

    axcomp = pl.axes([0.05, 0.05, 0.9, 0.03])

    ax1 = pl.axes([0.05, 0.55, 0.4, 0.4])
#    ax1.axis('off')
    ax3 = pl.axes([0.55, 0.55, 0.4, 0.4])
#    ax1.axis('off')
    ax2 = pl.axes([0.05, 0.1, 0.9, 0.4])
#    axcolor = 'lightgoldenrodyellow'
#    axcomp = pl.axes([0.25, 0.1, 0.65, 0.03], axisbg=axcolor)

    s_comp = Slider(axcomp, 'Component', 0, nr + nb - 1, valinit=0)
    vmax = np.percentile(img, 98)

    def update(val):
        i = np.int(np.round(s_comp.val))
        print(('Component:' + str(i)))

        if i < nr:

            ax1.cla()
            imgtmp = imgs[:, :, i]
            ax1.imshow(imgtmp, interpolation='None', cmap=pl.cm.gray)
            ax1.set_title('Spatial component ' + str(i + 1))
            ax1.axis('off')

            ax2.cla()
            ax2.plot(np.arange(T), np.squeeze(np.array(Y_r[i, :])), 'c', linewidth=3)
            ax2.plot(np.arange(T), np.squeeze(np.array(C[i, :])), 'r', linewidth=2)
            ax2.set_title('Temporal component ' + str(i + 1))
            ax2.legend(labels=['Filtered raw data', 'Inferred trace'])

            ax3.cla()
            ax3.imshow(img, interpolation='None', cmap=pl.cm.gray, vmax=vmax)
            imgtmp2 = imgtmp.copy()
            imgtmp2[imgtmp2 == 0] = np.nan
            ax3.imshow(imgtmp2, interpolation='None', alpha=0.5, cmap=pl.cm.hot)
            ax3.axis('off')
        else:
            #import pdb; pdb.set_trace()
            ax1.cla()
            ax1.imshow(bkgrnd[:, :, i - nr], interpolation='None')
            ax1.set_title('Spatial background ' + str(i + 1 - nr))
            ax1.axis('off')

            ax2.cla()
            ax2.plot(np.arange(T), np.squeeze(np.array(f[i - nr, :])))
            ax2.set_title('Temporal background ' + str(i + 1 - nr))

    def arrow_key_image_control(event):

        if event.key == 'left':
            new_val = np.round(s_comp.val - 1)
            if new_val < 0:
                new_val = 0
            s_comp.set_val(new_val)

        elif event.key == 'right':
            new_val = np.round(s_comp.val + 1)
            if new_val > nr + nb:
                new_val = nr + nb
            s_comp.set_val(new_val)
        else:
            pass

    s_comp.on_changed(update)
    s_comp.set_val(0)
    fig.canvas.mpl_connect('key_release_event', arrow_key_image_control)
    pl.show()
#%%


def plot_contours(A, Cn, thr=None, thr_method='max', maxthr=0.2, nrgthr=0.9, display_numbers=True, max_number=None, cmap=None, swap_dim=False, colors='w', vmin=None, vmax=None, **kwargs):
    """Plots contour of spatial components against a background image and returns their coordinates

     Parameters
     -----------
     A:   np.ndarray or sparse matrix
               Matrix of Spatial components (d x K)
     Cn:  np.ndarray (2D)
               Background image (e.g. mean, correlation)
     thr_method: [optional] string
              Method of thresholding: 
                  'max' sets to zero pixels that have value less than a fraction of the max value
                  'nrg' keeps the pixels that contribute up to a specified fraction of the energy
     maxthr: [optional] scalar
                Threshold of max value
     nrgthr: [optional] scalar
                Threshold of energy
     thr: scalar between 0 and 1
               Energy threshold for computing contours (default 0.9)
               Kept for backwards compatibility. If not None then thr_method = 'nrg', and nrgthr = thr
     display_number:     Boolean
               Display number of ROIs if checked (default True)
     max_number:    int
               Display the number for only the first max_number components (default None, display all numbers)
     cmap:     string
               User specifies the colormap (default None, default colormap)

     Returns
     --------
     Coor: list of coordinates with center of mass, contour plot coordinates and bounding box for each component
    """
    if issparse(A):
        A = np.array(A.todense())
    else:
        A = np.array(A)

    if swap_dim:
        Cn = Cn.T
        print('Swapping dim')

    d1, d2 = np.shape(Cn)
    d, nr = np.shape(A)
    if max_number is None:
        max_number = nr

    if thr is not None:
        thr_method = 'nrg'
        nrgthr = thr
        warn("The way to call utilities.plot_contours has changed. Look at the definition for more details.")

    x, y = np.mgrid[0:d1:1, 0:d2:1]

    ax = pl.gca()
    # Cn[np.isnan(Cn)]=0
    if vmax is None and vmin is None:
        pl.imshow(Cn, interpolation=None, cmap=cmap,
                  vmin=np.percentile(Cn[~np.isnan(Cn)], 1), vmax=np.percentile(Cn[~np.isnan(Cn)], 99))
    else:
        pl.imshow(Cn, interpolation=None, cmap=cmap,
                  vmin=vmin, vmax=vmax)

    coordinates = []
    cm = com(A, d1, d2)
    for i in range(np.minimum(nr, max_number)):
        pars = dict(kwargs)
        if thr_method == 'nrg':
            indx = np.argsort(A[:, i], axis=None)[::-1]
            cumEn = np.cumsum(A[:, i].flatten()[indx]**2)
            cumEn /= cumEn[-1]
            Bvec = np.zeros(d)
            Bvec[indx] = cumEn
            thr = nrgthr

        else:  # thr_method = 'max'
            if thr_method != 'max':
                warn("Unknown threshold method. Choosing max")
            Bvec = A[:, i].flatten()
            Bvec /= np.max(Bvec)
            thr = maxthr

        if swap_dim:
            Bmat = np.reshape(Bvec, np.shape(Cn), order='C')
        else:
            Bmat = np.reshape(Bvec, np.shape(Cn), order='F')
        cs = pl.contour(y, x, Bmat, [thr], colors=colors)
        # this fix is necessary for having disjoint figures and borders plotted correctly
        p = cs.collections[0].get_paths()
        v = np.atleast_2d([np.nan, np.nan])
        for pths in p:
            vtx = pths.vertices
            num_close_coords = np.sum(np.isclose(vtx[0, :], vtx[-1, :]))
            if num_close_coords < 2:
                if num_close_coords == 0:
                    # case angle
                    newpt = np.round(old_div(vtx[-1, :], [d2, d1])) * [d2, d1]
                    #import ipdb; ipdb.set_trace()
                    vtx = np.concatenate((vtx, newpt[np.newaxis, :]), axis=0)

                else:
                    # case one is border
                    vtx = np.concatenate((vtx, vtx[0, np.newaxis]), axis=0)
                    #import ipdb; ipdb.set_trace()

            v = np.concatenate((v, vtx, np.atleast_2d([np.nan, np.nan])), axis=0)
#        p = cs.collections[0].get_paths()[0]
#        v = p.vertices

        pars['CoM'] = np.squeeze(cm[i, :])
        pars['coordinates'] = v
        pars['bbox'] = [np.floor(np.min(v[:, 1])), np.ceil(np.max(v[:, 1])),
                        np.floor(np.min(v[:, 0])), np.ceil(np.max(v[:, 0]))]
        pars['neuron_id'] = i + 1
        coordinates.append(pars)

    if display_numbers:
        for i in range(np.minimum(nr, max_number)):
            if swap_dim:
                ax.text(cm[i, 0], cm[i, 1], str(i + 1), color=colors)
            else:
                ax.text(cm[i, 1], cm[i, 0], str(i + 1), color=colors)

    return coordinates<|MERGE_RESOLUTION|>--- conflicted
+++ resolved
@@ -40,30 +40,37 @@
 def view_patches(Yr, A, C, b, f, d1, d2, YrA=None, secs=1):
     """view spatial and temporal components (secs=0 interactive)
 
-     Parameters
+     Parameters:
      -----------
      Yr:        np.ndarray
             movie in format pixels (d) x frames (T)
+
      A:     sparse matrix
                 matrix of spatial components (d x K)
+
      C:     np.ndarray
                 matrix of temporal components (K x T)
+
      b:     np.ndarray
                 spatial background (vector of length d)
 
      f:     np.ndarray
                 temporal background (vector of length T)
+
      d1,d2: np.ndarray
                 frame dimensions
+
      YrA:   np.ndarray
                  ROI filtered residual as it is given from update_temporal_components
                  If not given, then it is computed (K x T)
+
      secs:  float
                 number of seconds in between component scrolling. secs=0 means interactive (click to scroll)
+
      imgs:  np.ndarray
                 background image for contour plotting. Default is the image of all spatial components (d1 x d2)
     
-    See Also
+    See Also:
     ------------
     ..image:: doc/img/
 
@@ -74,10 +81,6 @@
     A2 = A.copy()
     A2.data **= 2
     nA2 = np.sqrt(np.array(A2.sum(axis=0))).squeeze()
-    #A = A*spdiags(1/nA2,0,nr,nr)
-    #C = spdiags(nA2,0,nr,nr)*C
-    #b = np.squeeze(b)
-    #f = np.squeeze(f)
     if YrA is None:
         Y_r = np.array(A.T * np.matrix(Yr) - (A.T * np.matrix(b[:, np.newaxis])) * np.matrix(
             f[np.newaxis]) - (A.T.dot(A)) * np.matrix(C) + C)
@@ -118,20 +121,15 @@
             ax2.set_title('Temporal background ' + str(i - nr + 1))
 
 
-<<<<<<< HEAD
-def nb_view_patches(Yr, A, C, b, f, d1, d2, image_neurons=None, thr=0.99, denoised_color=None):
-    """
-=======
-def nb_view_patches(Yr, A, C, b, f, d1, d2, image_neurons=None, thr=0.99,
-                    denoised_color=None, cmap='jet'):
-    '''
->>>>>>> 000bf326
-    Interactive plotting utility for ipython notbook
-
-    Parameters
+def nb_view_patches(Yr, A, C, b, f, d1, d2, image_neurons=None, thr=0.99, denoised_color=None,cmap='jet'):
+    """
+    Interactive plotting utility for ipython notebook
+
+    Parameters:
     -----------
     Yr: np.ndarray
         movie
+
     A,C,b,f: np.ndarrays
         outputs of matrix factorization algorithm
 
@@ -147,15 +145,10 @@
     denoised_color: string or None
         color name (e.g. 'red') or hex color code (e.g. '#F0027F')
 
-<<<<<<< HEAD
-    """
-    colormap = cm.get_cmap("jet")  # choose any matplotlib colormap here
-=======
     cmap: string
         name of colormap (e.g. 'viridis') used to plot image_neurons
-    '''
+    """
     colormap = cm.get_cmap(cmap)
->>>>>>> 000bf326
     grayp = [mpl.colors.rgb2hex(m) for m in colormap(np.arange(colormap.N))]
     nr, T = C.shape
     nA2 = np.ravel(A.power(2).sum(0))
@@ -185,21 +178,16 @@
     source2_ = ColumnDataSource(data=dict(cc1=cc1, cc2=cc2))
 
     callback = CustomJS(args=dict(source=source, source_=source_, source2=source2, source2_=source2_), code="""
-            var data = source.get('data');
-            var data_ = source_.get('data');
+            var data = source.get('data')
+            var data_ = source_.get('data')
             var f = cb_obj.get('value')-1
-            x = data['x'];
-            y = data['y'];
-            y2 = data['y2'];
+            x = data['x']
+            y = data['y']
+            y2 = data['y2']
 
             for (i = 0; i < x.length; i++) {
-<<<<<<< HEAD
-                y[i] = data['z'][i][f];
-                y2[i] = data['z2'][i][f];
-=======
                 y[i] = data_['z'][i+f*x.length]
                 y2[i] = data_['z2'][i+f*x.length]
->>>>>>> 000bf326
             }
 
             var data2_ = source2_.get('data');
@@ -210,11 +198,11 @@
             cc2 = data2_['cc2'];
 
             for (i = 0; i < c1.length; i++) {
-                   c1[i] = cc1[f][i];
-                   c2[i] = cc2[f][i];
+                   c1[i] = cc1[f][i]
+                   c2[i] = cc2[f][i]
             }
-            source2.trigger('change');
-            source.trigger('change');
+            source2.trigger('change')
+            source.trigger('change')
         """)
 
     plot = bpl.figure(plot_width=600, plot_height=300)
@@ -240,16 +228,18 @@
 def get_contours(A, dims, thr=0.9):
     """Gets contour of spatial components and returns their coordinates
 
-     Parameters
+     Parameters:
      -----------
      A:   np.ndarray or sparse matrix
                Matrix of Spatial components (d x K)
-     dims: tuple of ints
+     
+	 dims: tuple of ints
                Spatial dimensions of movie (x, y[, z])
-     thr: scalar between 0 and 1
+     
+	 thr: scalar between 0 and 1
                Energy threshold for computing contours (default 0.9)
 
-     Returns
+     Returns:
      --------
      Coor: list of coordinates with center of mass and
             contour plot coordinates (per layer) for each component
@@ -285,17 +275,11 @@
         pars['coordinates'] = []
         # for each dimensions we draw the contour
         for B in (Bmat if len(dims) == 3 else [Bmat]):
-<<<<<<< HEAD
             #plotting the contour usgin matplotlib undocumented function around the thr threshold
             nlist = mpl._cntr.Cntr(y, x, B).trace(thr)
 
             #vertices will be the first half of the list
             vertices = nlist[:len(nlist) // 2]
-=======
-            c = mpl._cntr.Cntr(y, x, B)
-            vertices = c.trace(thr)
-            vertices = vertices[:len(vertices) // 2]
->>>>>>> 000bf326
             # this fix is necessary for having disjoint figures and borders plotted correctly
             v = np.atleast_2d([np.nan, np.nan])
             for k, vtx in enumerate(vertices):
@@ -305,6 +289,7 @@
                         # case angle
                         newpt = np.round(old_div(vtx[-1, :], [d2, d1])) * [d2, d1]
                         vtx = np.concatenate((vtx, newpt[np.newaxis, :]), axis=0)
+
                     else:
                         # case one is border
                         vtx = np.concatenate((vtx, vtx[0, np.newaxis]), axis=0)
@@ -317,17 +302,12 @@
     return coordinates
 
 
-def nb_view_patches3d(Y_r, A, C, b, f, dims, image_type='mean', Yr=None,
-<<<<<<< HEAD
-                      max_projection=False, axis=0, thr=0.9, denoised_color=None):
-    """
-=======
-                      max_projection=False, axis=0, thr=0.9, denoised_color=None, cmap='jet'):
-    '''
->>>>>>> 000bf326
+def nb_view_patches3d(Y_r, A, C, dims, image_type='mean', Yr=None,
+                      max_projection=False, axis=0, thr=0.9, denoised_color=None,cmap='jet'):
+    """
     Interactive plotting utility for ipython notbook
 
-    Parameters
+    Parameters:
     -----------
     Y_r: np.ndarray
         residual of each trace
@@ -357,16 +337,11 @@
     denoised_color: string or None
         color name (e.g. 'red') or hex color code (e.g. '#F0027F')
 
-<<<<<<< HEAD
-    """
-=======
     cmap: string
         name of colormap (e.g. 'viridis') used to plot image_neurons
-    '''
-
->>>>>>> 000bf326
+    """
+
     bokeh.io.curdoc().clear()  # prune old orphaned models, otherwise filesize blows up
-    T = Y_r.shape[-1]
     d = A.shape[0]
     order = list(range(4))
     order.insert(0, order.pop(axis))
@@ -379,8 +354,6 @@
     colormap = cm.get_cmap(cmap)
     grayp = [mpl.colors.rgb2hex(m) for m in colormap(np.arange(colormap.N))]
     nr, T = C.shape
-    b = np.squeeze(b)
-    f = np.squeeze(f)
 
     x = np.arange(T)
 
@@ -432,12 +405,12 @@
             cc1[2, i, :len(cor['coordinates'])] = cor['coordinates'][:, 0] + offset1
             cc2[2, i, :len(cor['coordinates'])] = cor['coordinates'][:, 1] + offset2
 
-        c1x = np.nan * np.zeros(K)
-        c2x = np.nan * np.zeros(K)
-        c1y = np.nan * np.zeros(K)
-        c2y = np.nan * np.zeros(K)
-        c1z = np.nan * np.zeros(K)
-        c2z = np.nan * np.zeros(K)
+        # c1x = np.nan * np.zeros(K)
+        # c2x = np.nan * np.zeros(K)
+        # c1y = np.nan * np.zeros(K)
+        # c2y = np.nan * np.zeros(K)
+        # c1z = np.nan * np.zeros(K)
+        # c2z = np.nan * np.zeros(K)
         c1x = cc1[0][0]
         c2x = cc2[0][0]
         c1y = cc1[1][0]
@@ -636,8 +609,7 @@
     xr = Range1d(start=0, end=image.shape[1])
     yr = Range1d(start=image.shape[0], end=0)
     p = bpl.figure(x_range=xr, y_range=yr)
-#    p = bpl.figure(x_range=[0,image.shape[1]], y_range=[0,image.shape[0]])
-#    p.image(image=[image], x=0, y=0, dw=image.shape[1], dh=image.shape[0], palette=grayp)
+
     p.image(image=[image[::-1, :]], x=0, y=image.shape[0],
             dw=image.shape[1], dh=image.shape[0], palette=grayp)
 
@@ -648,29 +620,38 @@
                     face_color=None, line_color='black', alpha=0.4, line_width=2, **kwargs):
     """Interactive Equivalent of plot_contours for ipython notebook
 
-    Parameters
+    Parameters:
     -----------
     A:   np.ndarray or sparse matrix
             Matrix of Spatial components (d x K)
+
     Image:  np.ndarray (2D)
             Background image (e.g. mean, correlation)
+
     d1,d2: floats
             dimensions os image
+
     thr: scalar between 0 and 1
             Energy threshold for computing contours
             Kept for backwards compatibility. If not None then thr_method = 'nrg', and nrgthr = thr
+
     thr_method: [optional] string
             Method of thresholding:
                 'max' sets to zero pixels that have value less than a fraction of the max value
                 'nrg' keeps the pixels that contribute up to a specified fraction of the energy
+
     maxthr: [optional] scalar
             Threshold of max value
+
     nrgthr: [optional] scalar
             Threshold of energy
+
     display_number:     Boolean
             Display number of ROIs if checked (default True)
+
     max_number:    int
             Display the number for only the first max_number components (default None, display all numbers)
+
     cmap:     string
             User specifies the colormap (default None, default colormap)
 
@@ -682,7 +663,6 @@
     coors = plot_contours(coo_matrix(A), image, thr=thr,
                           thr_method=thr_method, maxthr=maxthr, nrgthr=nrgthr)
     pl.close()
-    #    cc=coors[0]['coordinates'];
     cc1 = [np.clip(cor['coordinates'][:, 0], 0, d2) for cor in coors]
     cc2 = [np.clip(cor['coordinates'][:, 1], 0, d1) for cor in coors]
 
@@ -738,13 +718,11 @@
     pl.close(anim._fig)
     return HTML(anim_to_html(anim, fps=fps))
 #%%
-#%%
-
-
-def view_patches_bar(Yr, A, C, b, f, d1, d2, YrA=None, secs=1, img=None):
+
+def view_patches_bar(Yr, A, C, b, f, d1, d2, YrA=None, img=None):
     """view spatial and temporal components interactively
 
-     Parameters
+     Parameters:
      -----------
      Yr:    np.ndarray
             movie in format pixels (d) x frames (T)
@@ -774,10 +752,6 @@
     A2 = A.copy()
     A2.data **= 2
     nA2 = np.sqrt(np.array(A2.sum(axis=0))).squeeze()
-    #A = A*spdiags(1/nA2,0,nr,nr)
-    #C = spdiags(nA2,0,nr,nr)*C
-    #b = np.squeeze(b)
-    #f = np.squeeze(f)
     if YrA is None:
         Y_r = np.array(A.T * np.matrix(Yr) - (A.T * np.matrix(b[:, np.newaxis])) * np.matrix(
             f[np.newaxis]) - (A.T.dot(A)) * np.matrix(C) + C)
@@ -831,7 +805,6 @@
             ax3.imshow(imgtmp2, interpolation='None', alpha=0.5, cmap=pl.cm.hot)
             ax3.axis('off')
         else:
-            #import pdb; pdb.set_trace()
             ax1.cla()
             ax1.imshow(bkgrnd[:, :, i - nr], interpolation='None')
             ax1.set_title('Spatial background ' + str(i + 1 - nr))
@@ -864,34 +837,43 @@
 #%%
 
 
-def plot_contours(A, Cn, thr=None, thr_method='max', maxthr=0.2, nrgthr=0.9, display_numbers=True, max_number=None, cmap=None, swap_dim=False, colors='w', vmin=None, vmax=None, **kwargs):
+def plot_contours(A, Cn, thr=None, thr_method='max', maxthr=0.2, nrgthr=0.9, display_numbers=True, max_number=None,
+                  cmap=None, swap_dim=False, colors='w', vmin=None, vmax=None, **kwargs):
     """Plots contour of spatial components against a background image and returns their coordinates
 
-     Parameters
+     Parameters:
      -----------
      A:   np.ndarray or sparse matrix
                Matrix of Spatial components (d x K)
+
      Cn:  np.ndarray (2D)
                Background image (e.g. mean, correlation)
+
      thr_method: [optional] string
               Method of thresholding: 
                   'max' sets to zero pixels that have value less than a fraction of the max value
                   'nrg' keeps the pixels that contribute up to a specified fraction of the energy
+
      maxthr: [optional] scalar
                 Threshold of max value
+
      nrgthr: [optional] scalar
                 Threshold of energy
+
      thr: scalar between 0 and 1
                Energy threshold for computing contours (default 0.9)
                Kept for backwards compatibility. If not None then thr_method = 'nrg', and nrgthr = thr
+
      display_number:     Boolean
                Display number of ROIs if checked (default True)
+
      max_number:    int
                Display the number for only the first max_number components (default None, display all numbers)
+
      cmap:     string
                User specifies the colormap (default None, default colormap)
 
-     Returns
+     Returns:
      --------
      Coor: list of coordinates with center of mass, contour plot coordinates and bounding box for each component
     """
@@ -917,7 +899,6 @@
     x, y = np.mgrid[0:d1:1, 0:d2:1]
 
     ax = pl.gca()
-    # Cn[np.isnan(Cn)]=0
     if vmax is None and vmin is None:
         pl.imshow(Cn, interpolation=None, cmap=cmap,
                   vmin=np.percentile(Cn[~np.isnan(Cn)], 1), vmax=np.percentile(Cn[~np.isnan(Cn)], 99))
@@ -968,8 +949,6 @@
                     #import ipdb; ipdb.set_trace()
 
             v = np.concatenate((v, vtx, np.atleast_2d([np.nan, np.nan])), axis=0)
-#        p = cs.collections[0].get_paths()[0]
-#        v = p.vertices
 
         pars['CoM'] = np.squeeze(cm[i, :])
         pars['coordinates'] = v
