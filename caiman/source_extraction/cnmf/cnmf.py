--- conflicted
+++ resolved
@@ -448,34 +448,16 @@
         if self.rf is None:  # no patches
             print('preprocessing ...')
             Yr, sn, g, psx = preprocess_data(
-<<<<<<< HEAD
                 Yr, dview=self.dview, **self.params.preprocess)
 
-=======
-                Yr, dview=self.dview, **self.options['preprocess_params'])
             self.sn = sn
->>>>>>> 2b4b31af
+
             if self.Ain is None:
                 print('initializing ...')
                 if self.alpha_snmf is not None:
                     self.params.init['alpha_snmf'] = self.alpha_snmf
 
-<<<<<<< HEAD
-                if self.center_psf:
-                    self.Ain, self.Cin, self.b_in, self.f_in, center, extra_1p = initialize_components(
-                        Y, sn=sn, options_total=self.params.to_dict(), **self.params.init)
-                else:
-                    self.Ain, self.Cin, self.b_in, self.f_in, center = initialize_components(
-                        Y, sn=sn, options_total=self.params.to_dict(), **self.params.init)
-=======
                 self.initialize(Y, sn)
-#                if self.center_psf:
-#                    self.Ain, self.Cin, self.b_in, self.f_in, center, extra_1p = initialize_components(
-#                        Y, sn=sn, options_total=options, **options['init_params'])
-#                else:
-#                    self.Ain, self.Cin, self.b_in, self.f_in, center = initialize_components(
-#                        Y, sn=sn, options_total=options, **options['init_params'])
->>>>>>> 2b4b31af
 
             if self.only_init:  # only return values after initialization
                 self.A = self.Ain
@@ -489,9 +471,6 @@
                         self.S, self.bl, self.c1, self.neurons_sn, self.g, self.YrA, self.W, self.b0 = self.extra_1p
                 else:
                     self.compute_residuals(Yr)
-#                    self.YrA = compute_residuals(
-#                        Yr, self.Ain, self.b_in, self.Cin, self.f_in,
-#                        dview=self.dview, block_size=1000, num_blocks_per_run=5)
                     self.g = g
                     self.bl = None
                     self.c1 = None
@@ -530,88 +509,40 @@
                 return self
 
             print('update spatial ...')
-<<<<<<< HEAD
-            A, b, Cin, self.f_in = update_spatial_components(Yr, C=self.Cin, f=self.f_in, b_in=self.b_in, A_in=self.Ain,
-                                                             sn=sn, dview=self.dview, **self.params.spatial)
-=======
-#            A, b, Cin, f_in = update_spatial_components(Yr, C=self.Cin, f=self.f_in, b_in=self.b_in, A_in=self.Ain,
-#                                                             sn=sn, dview=self.dview, **self.options['spatial_params'])
-            self.update_spatial(Yr, use_init=True, dview=self.dview, **self.options['spatial_params'])
-            #import pdb
-            #pdb.set_trace()
->>>>>>> 2b4b31af
+            self.update_spatial(Yr, use_init=True, dview=self.dview, **self.params.spatial)
 
             print('update temporal ...')
             if not self.skip_refinement:
                 # set this to zero for fast updating without deconvolution
-<<<<<<< HEAD
                 self.params.temporal['p'] = 0
             else:
                 self.params.temporal['p'] = self.p
             print('deconvolution ...')
             self.params.temporal['method'] = self.method_deconvolution
 
-            C, A, b, f, S, bl, c1, neurons_sn, g, YrA, lam = update_temporal_components(
-                Yr, A, b, Cin, self.f_in, dview=self.dview, **self.params.temporal)
-=======
-                self.options['temporal_params']['p'] = 0
-            else:
-                self.options['temporal_params']['p'] = self.p
-            print('deconvolution ...')
-            self.options['temporal_params']['method'] = self.method_deconvolution
-
-#            C, A, b, f, S, bl, c1, neurons_sn, g, YrA, lam = update_temporal_components(
-#                Yr, self.A, self.b, self.Cin, self.f_in, dview=self.dview, **options['temporal_params'])
-
-            self.update_temporal(Yr, dview=self.dview, **self.options['temporal_params'])
->>>>>>> 2b4b31af
+            self.update_temporal(Yr, dview=self.dview, **self.params.temporal)
 
             if not self.skip_refinement:
                 print('refinement...')
                 if self.do_merge:
                     print('merge components ...')
-<<<<<<< HEAD
-                    A, C, nr, merged_ROIs, S, bl, c1, sn1, g1 = merge_components(
-                        Yr, A, b, C, f, S, sn, self.params.temporal,
-                            self.params.spatial,
-                        dview=self.dview, bl=bl, c1=c1, sn=neurons_sn, g=g, thr=self.merge_thresh,
-                        mx=50, fast_merge=True)
-                print((A.shape))
+                    print(self.A.shape)
+                    print(self.C.shape)
+                    self.merge_comps(Yr, mx=50, fast_merge=True)
+
+                print((self.A.shape))
+                print(self.C.shape)
                 print('update spatial ...')
-                A, b, C, f = update_spatial_components(
-                    Yr, C=C, f=f, A_in=A, sn=sn, b_in=b, dview=self.dview, **self.params.spatial)
+
+                self.update_spatial(Yr, use_init=False, dview=self.dview, **self.params.spatial)
                 # set it back to original value to perform full deconvolution
                 self.params.temporal['p'] = self.p
                 print('update temporal ...')
-                C, A, b, f, S, bl, c1, neurons_sn, g1, YrA, lam = update_temporal_components(
-                    Yr, A, b, C, f, dview=self.dview, bl=None, c1=None, sn=None, g=None, **self.params.temporal)
-=======
-                    print(self.A.shape)
-                    print(self.C.shape)
-                    self.merge_comps(Yr, mx=50, fast_merge=True)
-#                    A, C, nr, merged_ROIs, S, bl, c1, sn1, g1 = merge_components(
-#                        Yr, A, b, C, f, S, sn, options[
-#                            'temporal_params'], options['spatial_params'],
-#                        dview=self.dview, bl=bl, c1=c1, sn=neurons_sn, g=g, thr=self.merge_thresh,
-#                        mx=50, fast_merge=True)
-                print((self.A.shape))
-                print(self.C.shape)
-                print('update spatial ...')
-#                A, b, C, f = update_spatial_components(
-#                    Yr, C=C, f=f, A_in=A, sn=sn, b_in=b, dview=self.dview, **options['spatial_params'])
-                self.update_spatial(Yr, use_init=False, dview=self.dview, **self.options['spatial_params'])
-                # set it back to original value to perform full deconvolution
-                self.options['temporal_params']['p'] = self.p
-                print('update temporal ...')
-                self.update_temporal(Yr, use_init=False, dview=self.dview, **self.options['temporal_params'])
-#                C, A, b, f, S, bl, c1, neurons_sn, g1, YrA, lam = update_temporal_components(
-#                    Yr, A, b, C, f, dview=self.dview, bl=None, c1=None, sn=None, g=None, **options['temporal_params'])
->>>>>>> 2b4b31af
+                self.update_temporal(Yr, use_init=False, dview=self.dview, **self.params.temporal)
+
             else:
                 # todo : ask for those..
-                #C, f, S, bl, c1, neurons_sn, g1, YrA = C, f, S, bl, c1, neurons_sn, g, YrA
                 C, f, S, bl, c1, neurons_sn, g1, YrA, lam = self.C, self.f, self.S, self.bl, self.c1, self.neurons_sn, self.g, self.YrA, self.lam
-            #self.lam = lam
 
         else:  # use patches
             if self.stride is None:
@@ -640,123 +571,25 @@
             self.bl, self.c1, self.g, self.neurons_sn = None, None, None, None
             print("merging")
             self.merged_ROIs = [0]
-            # options = CNMFSetParms(Y, self.n_processes, p=self.p, gSig=self.gSig, K=A.shape[
-            #                        -1], thr=self.merge_thresh, n_pixels_per_process=self.n_pixels_per_process,
-            #                        block_size=self.block_size, check_nan=self.check_nan)
-
-            # self.params.temporal['method'] = self.method_deconvolution
-
-
-#            self.params.spatial['se'] = np.ones((1,) * len(dims), dtype=np.uint8)
-#            self.params.spatial['update_background_components'] = True
-#            print('update spatial ...')
-#            A, b, C, f = update_spatial_components(
-#                    Yr, C = C, f = f, A_in = A, sn=sn, b_in = b, dview=self.dview, **self.params.spatial)
 
             if self.center_psf:  # merge taking best neuron
                 if self.nb_patch > 0:
-<<<<<<< HEAD
-                    print("merging")
-                    merged_ROIs = [0]
-                    while len(merged_ROIs) > 0:
-                        A, C, nr, merged_ROIs, S, bl, c1, sn_n, g = merge_components(
-                            Yr, A, [], np.array(C), [], np.array(C), [],
-                            self.params.temporal, self.params.spatial,
-                            dview=self.dview, thr=self.merge_thresh, mx=np.Inf, fast_merge=True)
-
-                    print("update temporal")
-                    C, A, b, f, S, bl, c1, neurons_sn, g1, YrA, lam = update_temporal_components(
-                        Yr, A, b, C, f, dview=self.dview, bl=None, c1=None, sn=None, g=None,
-                        **self.params.temporal)
-
-                    self.params.spatial['se'] = np.ones(
-                        (1,) * len(dims), dtype=np.uint8)
-    #                self.params.spatial['update_background_components'] = True
-                    print('update spatial ...')
-                    A, b, C, f = update_spatial_components(
-                        Yr, C=C, f=f, A_in=A, sn=sn, b_in=b, dview=self.dview,
-                        **self.params.spatial)
-
-                    print("update temporal")
-                    C, A, b, f, S, bl, c1, neurons_sn, g1, YrA, lam = update_temporal_components(
-                        Yr, A, b, C, f, dview=self.dview, bl=None, c1=None, sn=None, g=None,
-                        **self.params.temporal)
-                else:
-                    print("merging")
-                    merged_ROIs = [0]
-                    while len(merged_ROIs) > 0:
-                        A, C, nr, merged_ROIs, S, bl, c1, neurons_sn, g1 = merge_components(
-                            Yr, A, [], np.array(C), [], np.array(C), [],
-                            self.params.temporal, self.params.spatial,
-                            dview=self.dview, thr=self.merge_thresh, mx=np.Inf, fast_merge=True)
-                        if len(merged_ROIs) > 0:
-                            not_merged = np.setdiff1d(list(range(len(YrA))),
-                                                      np.unique(np.concatenate(merged_ROIs)))
-                            YrA = np.concatenate([YrA[not_merged],
-                                                  np.array([YrA[m].mean(0) for m in merged_ROIs])])
-            else:
-
-                print("merging")
-                merged_ROIs = [0]
-                while len(merged_ROIs) > 0:
-                    A, C, nr, merged_ROIs, S, bl, c1, sn_n, g = merge_components(Yr, A, [], np.array(C), [], np.array(
-                        C), [], self.params.temporal, self.params.spatial, dview=self.dview,
-                        thr=self.merge_thresh, mx=np.Inf)
-
-                print("update temporal")
-                C, A, b, f, S, bl, c1, neurons_sn, g1, YrA, self.lam = update_temporal_components(
-                    Yr, A, b, C, f, dview=self.dview, bl=None, c1=None, sn=None, g=None, **self.params.temporal)
-
-        self.A = A
-        self.C = C
-        self.b = b
-        self.f = f
-        self.S = S
-        self.YrA = YrA
-        self.sn = sn
-        self.g = g1
-        self.bl = bl
-        self.c1 = c1
-        self.neurons_sn = neurons_sn
-        self.dims = dims
-=======
-#                    print("merging")
-#                    merged_ROIs = [0]
+
                     while len(self.merged_ROIs) > 0:
                         self.merge_comps(Yr, mx=np.Inf, thr=self.merge_thresh, fast_merge=True)
-#                        A, C, nr, merged_ROIs, S, bl, c1, sn_n, g = merge_components(
-#                            Yr, A, [], np.array(C), [], np.array(C), [],
-#                            options['temporal_params'], options['spatial_params'],
-#                            dview=self.dview, thr=self.merge_thresh, mx=np.Inf, fast_merge=True)
 
                     print("update temporal")
-                    self.update_temporal(Yr, use_init=False, **self.options['temporal'])
-#                    C, A, b, f, S, bl, c1, neurons_sn, g1, YrA, lam = update_temporal_components(
-#                        Yr, A, b, C, f, dview=self.dview, bl=None, c1=None, sn=None, g=None,
-#                        **options['temporal_params'])
-
-                    self.options['spatial_params']['se'] = np.ones((1,) * len(dims), dtype=np.uint8)
-    #                options['spatial_params']['update_background_components'] = True
+                    self.update_temporal(Yr, use_init=False, **self.params.temporal)
+
+                    self.params.spatial['se'] = np.ones((1,) * len(dims), dtype=np.uint8)
                     print('update spatial ...')
-                    self.update_spatial(Yr, use_init=False, dview=self.dview, **self.options['spatial_params'])
-#                    A, b, C, f = update_spatial_components(
-#                        Yr, C=C, f=f, A_in=A, sn=sn, b_in=b, dview=self.dview,
-#                        **options['spatial_params'])
+                    self.update_spatial(Yr, use_init=False, dview=self.dview, **self.params.spatial)
 
                     print("update temporal")
-                    self.update_temporal(Yr, use_init=False, **self.options['temporal'])
-#                    C, A, b, f, S, bl, c1, neurons_sn, g1, YrA, lam = update_temporal_components(
-#                        Yr, A, b, C, f, dview=self.dview, bl=None, c1=None, sn=None, g=None,
-#                        **options['temporal_params'])
+                    self.update_temporal(Yr, use_init=False, **self.params.temporal)
                 else:
-#                    print("merging")
-#                    merged_ROIs = [0]
                     while len(self.merged_ROIs) > 0:
                         self.merge_comps(Yr, mx=np.Inf, thr=self.merge_thresh, fast_merge=True)
-#                        A, C, nr, merged_ROIs, S, bl, c1, neurons_sn, g1 = merge_components(
-#                            Yr, A, [], np.array(C), [], np.array(C), [],
-#                            options['temporal_params'], options['spatial_params'],
-#                            dview=self.dview, thr=self.merge_thresh, mx=np.Inf, fast_merge=True)
                         if len(self.merged_ROIs) > 0:
                             not_merged = np.setdiff1d(list(range(len(self.YrA))),
                                                       np.unique(np.concatenate(self.merged_ROIs)))
@@ -766,15 +599,9 @@
                 
                 while len(self.merged_ROIs) > 0:
                     self.merge_comps(Yr, mx=np.Inf, thr=self.merge_thresh)
-#                    A, C, nr, merged_ROIs, S, bl, c1, sn_n, g = merge_components(Yr, A, [], np.array(C), [], np.array(
-#                        C), [], options['temporal_params'], options['spatial_params'], dview=self.dview,
-#                        thr=self.merge_thresh, mx=np.Inf)
 
                 print("update temporal")
-                self.update_temporal(Yr, use_init=False, **self.options['temporal_params'])
-#                C, A, b, f, S, bl, c1, neurons_sn, g1, YrA, self.lam = update_temporal_components(
-#                    Yr, A, b, C, f, dview=self.dview, bl=None, c1=None, sn=None, g=None, **options['temporal_params'])
->>>>>>> 2b4b31af
+                self.update_temporal(Yr, use_init=False, **self.params.temporal)
 
         self.A, self.C, self.YrA, self.b, self.f, self.neurons_sn = normalize_AC(
             self.A, self.C, self.YrA, self.b, self.f, self.neurons_sn)
@@ -1873,14 +1700,14 @@
         except():  # python 2.7
             kwargs_new = kw2.copy()
             kwargs_new.update(kwargs)
-        self.update_options('temporal_params', kwargs_new)
+        self.update_options('temporal', kwargs_new)
         Cin = self.Cin if use_init else self.C
         f_in = self.f_in if use_init else self.f
         self.C, self.A, self.b, self.f, self.S, \
         self.bl, self.c1, self.neurons_sn, \
         self.g, self.YrA, self.lam = update_temporal_components(
                 Y, self.A, self.b, Cin, f_in, dview=self.dview,
-                **self.options['temporal_params'])
+                **self.params.temporal)
         return self
     
     def update_spatial(self, Y, use_init=True, **kwargs):
@@ -1907,7 +1734,7 @@
         except():  # python 2.7
             kwargs_new = kw2.copy()
             kwargs_new.update(kwargs)
-        self.update_options('spatial_params', kwargs_new)
+        self.update_options('spatial', kwargs_new)
         for key in kwargs_new:
             if hasattr(self, key):
                 setattr(self, key, kwargs_new[key])
@@ -1917,7 +1744,7 @@
         b_in = self.b_in if use_init else self.b_in
         self.A, self.b, C, f =\
             update_spatial_components(Y, C=C, f=f, A_in=Ain, b_in=b_in, dview=self.dview,
-                                      sn=self.sn, **self.options['spatial_params'])
+                                      sn=self.sn, **self.params.spatial)
         if use_init:
             self.Cin, self.f_in = C, f
         else:
@@ -1932,8 +1759,8 @@
         self.A, self.C, self.nr, self.merged_ROIs, self.S,\
         self.bl, self.c, self.neurons_sn, self.g =\
             merge_components(Y, self.A, self.b, self.C, self.f, self.S,
-                             self.sn, self.options['temporal_params'], 
-                             self.options['spatial_params'], dview=self.dview, 
+                             self.sn, self.params.temporal,
+                             self.params.spatial, dview=self.dview,
                              bl=self.bl, c1=self.c1, sn=self.neurons_sn, 
                              g=self.g, thr=self.merge_thresh, mx=mx,
                              fast_merge=fast_merge)
@@ -1943,16 +1770,16 @@
     def initialize(self, Y, sn, **kwargs):
         """Component initialization
         """
-        self.update_options('init_params', kwargs)
+        self.update_options('init', kwargs)
         if self.center_psf:
             self.Ain, self.Cin, self.b_in, self.f_in, self.center,\
             self.extra_1p = initialize_components(
-                Y, sn=sn, options_total=self.options,
-                **self.options['init_params'])
+                Y, sn=sn, options_total=self.params.to_dict(),
+                **self.params.init)
         else:
             self.Ain, self.Cin, self.b_in, self.f_in, self.center =\
-            initialize_components(Y, sn=sn, options_total=self.options,
-                                  **self.options['init_params'])
+            initialize_components(Y, sn=sn, options_total=self.params.to_dict(),
+                                  **self.params.init)
         
         return self
     
@@ -1962,9 +1789,9 @@
         Parameters:
         -----------
         subdict: string
-            Name of subdictionary ('patch_params', 'preprocess_params',
-                                   'init_params', 'spatial_params', 'merging',
-                                   'temporal_params', 'quality', 'online')
+            Name of subdictionary ('patch', 'preprocess',
+                                   'init', 'spatial', 'merging',
+                                   'temporal', 'quality', 'online')
 
         kwargs: dict
             Dictionary with parameters to be modified
@@ -1976,17 +1803,10 @@
         if hasattr(self.params, subdict):
             d = getattr(self.params, subdict)
             for key in kwargs:
-<<<<<<< HEAD
                 if key not in d:
                     logging.warning("The key %s you provided does not exist! Adding it anyway..", key)
-                d[key] = kwargs[key]
-=======
-                if key not in self.options[subdict]:
-                    #logging.warning("The key %s you provided does not exist! Adding it anyway..", key)
-                    logging.warning("The key %s you provided does not exist!", key)
                 else:
-                    self.options[subdict][key] = kwargs[key]
->>>>>>> 2b4b31af
+                    d[key] = kwargs[key]
         else:
             logging.warning("The subdictionary you provided does not exist!")
         return self
