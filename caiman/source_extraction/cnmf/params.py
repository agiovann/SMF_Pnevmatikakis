import logging
import os
import subprocess
import numpy as np
import scipy
from scipy.ndimage.morphology import generate_binary_structure, iterate_structure

from ...paths import caiman_datadir
from .utilities import dict_compare, get_file_size

from pprint import pformat

class CNMFParams(object):

    def __init__(self, fnames=None, dims=None, dxy=(1, 1),
                 border_pix=0, del_duplicates=False, low_rank_background=True,
                 memory_fact=1, n_processes=1, nb_patch=1, p_ssub=2, p_tsub=2,
                 remove_very_bad_comps=False, rf=None, stride=None,
                 check_nan=True, n_pixels_per_process=None,
                 k=30, alpha_snmf=100, center_psf=False, gSig=[5, 5], gSiz=None,
                 init_iter=2, method_init='greedy_roi', min_corr=.85,
                 min_pnr=20, gnb=1, normalize_init=True, options_local_NMF=None,
                 ring_size_factor=1.5, rolling_length=100, rolling_sum=True,
                 ssub=2, ssub_B=2, tsub=2,
                 block_size_spat=5000, num_blocks_per_run_spat=20,
                 block_size_temp=5000, num_blocks_per_run_temp=20,
                 update_background_components=True,
                 method_deconvolution='oasis', p=2, s_min=None,
                 do_merge=True, merge_thresh=0.8,
                 decay_time=0.4, fr=30, min_SNR=2.5, rval_thr=0.8,
                 N_samples_exceptionality=None, batch_update_suff_stat=False,
                 expected_comps=500, iters_shape=5, max_comp_update_shape=np.inf,
                 max_num_added=5, min_num_trial=5, minibatch_shape=100, minibatch_suff_stat=5,
                 n_refit=0, num_times_comp_updated=np.inf, simultaneously=False,
                 sniper_mode=False, test_both=False, thresh_CNN_noisy=0.5,
                 thresh_fitness_delta=-50, thresh_fitness_raw=None, thresh_overlap=0.5,
<<<<<<< HEAD
                 update_freq=200, update_num_comps=True, use_corr_img=False, use_dense=True,
                 use_peak_max=True, only_init_patch=True, var_name_hdf5='mov', params_dict={},
=======
                 update_freq=200, update_num_comps=True, use_dense=True, use_peak_max=True,
                 only_init_patch=True, var_name_hdf5='mov', max_merge_area=None, params_dict={},
>>>>>>> 2df0b468
                 ):
        """Class for setting the processing parameters. All parameters for CNMF, online-CNMF, quality testing,
        and motion correction can be set here and then used in the various processing pipeline steps.
        The prefered way to set parameters is by using the set function, where a subclass is determined and a
        dictionary is passed. The whole dictionary can also be initialized at once by passing a dictionary params_dict
        when initializing the CNMFParams object. Direct setting of the positional arguments in CNMFParams is only
        present for backwards compatibility reasons and should not be used if possible.

        Args:
            Any parameter that is not set get a default value specified
            by the dictionary default options
        DATA PARAMETERS (CNMFParams.data) #####

            fnames: list[str]
                list of complete paths to files that need to be processed

            dims: (int, int), default: computed from fnames
                dimensions of the FOV in pixels

            fr: float, default: 30
                imaging rate in frames per second

            decay_time: float, default: 0.4
                length of typical transient in seconds

            dxy: (float, float)
                spatial resolution of FOV in pixels per um

            var_name_hdf5: str, default: 'mov'
                if loading from hdf5 name of the variable to load

        PATCH PARAMS (CNMFParams.patch)######

            rf: int or None, default: None
                Half-size of patch in pixels. If None, no patches are constructed and the whole FOV is processed jointly

            stride: int or None, default: None
                Overlap between neighboring patches in pixels.

            nb_patch: int, default: 1
                Number of (local) background components per patch

            border_pix: int, default: 0
                Number of pixels to exclude around each border.

            low_rank_background: bool, default: True
                Whether to update the background using a low rank approximation.
                If False all the nonzero elements of the background components are updated using hals
                (to be used with one background per patch)

            del_duplicates: bool, default: False
                Delete duplicate components in the overlaping regions between neighboring patches. If False,
                then merging is used.

            only_init: bool, default: True
                whether to run only the initialization

            skip_refinement: bool, default: False
                Whether to skip refinement of components (deprecated?)

            remove_very_bad_comps: bool, default: True
                Whether to remove (very) bad quality components during patch processing

            p_ssub: float, default: 2
                Spatial downsampling factor

            p_tsub: float, default: 2
                Temporal downsampling factor

            memory_fact: float, default: 1
                unitless number for increasing the amount of available memory

            n_processes: int
                Number of processes used for processing patches in parallel

            in_memory: bool, default: True
                Whether to load patches in memory

        PRE-PROCESS PARAMS (CNMFParams.preprocess) #############

            sn: np.array or None, default: None
                noise level for each pixel

            noise_range: [float, float], default: [.25, .5]
                range of normalized frequencies over which to compute the PSD for noise determination

            noise_method: 'mean'|'median'|'logmexp', default: 'mean'
                PSD averaging method for computing the noise std

            max_num_samples_fft: int, default: 3*1024
                Chunk size for computing the PSD of the data (for memory considerations)

            n_pixels_per_process: int, default: 1000
                Number of pixels to be allocated to each process

            compute_g': bool, default: False
                whether to estimate global time constant

            p: int, default: 2
                 order of AR indicator dynamics

            lags: int, default: 5
                number of lags to be considered for time constant estimation

            include_noise: bool, default: False
                    flag for using noise values when estimating g

            pixels: list, default: None
                 pixels to be excluded due to saturation

            check_nan: bool, default: True
                whether to check for NaNs

        INIT PARAMS (CNMFParams.init)###############

            K: int, default: 30
                number of components to be found (per patch or whole FOV depending on whether rf=None)

            SC_kernel: {'heat', 'cos', binary'}, default: 'heat'
                kernel for graph affinity matrix

            SC_sigma: float, default: 1
                variance for SC kernel

            SC_thr: float, default: 0,
                threshold for affinity matrix

            SC_normalize: bool, default: True
                standardize entries prior to computing the affinity matrix

            SC_use_NN: bool, default: False
                sparsify affinity matrix by using only nearest neighbors

            SC_nnn: int, default: 20
                number of nearest neighbors to use

            gSig: [int, int], default: [5, 5]
                radius of average neurons (in pixels)

            gSiz: [int, int], default: [int(round((x * 2) + 1)) for x in gSig],
                half-size of bounding box for each neuron

            center_psf: bool, default: False
                whether to use 1p data processing mode. Set to true for 1p

            ssub: float, default: 2
                spatial downsampling factor

            tsub: float, default: 2
                temporal downsampling factor

            nb: int, default: 1
                number of background components

            lambda_gnmf: float, default: 1.
                regularization weight for graph NMF

            maxIter: int, default: 5
                number of HALS iterations during initialization

            method_init: 'greedy_roi'|'greedy_pnr'|'sparse_NMF'|'local_NMF' default: 'greedy_roi'
                initialization method. use 'greedy_pnr' for 1p processing and 'sparse_NMF' for dendritic processing.

            min_corr: float, default: 0.85
                minimum value of correlation image for determining a candidate component during greedy_pnr

            min_pnr: float, default: 20
                minimum value of psnr image for determining a candidate component during greedy_pnr

            ring_size_factor: float, default: 1.5
                radius of ring (*gSig) for computing background during greedy_pnr

            ssub_B: float, default: 2
                downsampling factor for background during greedy_pnr

            init_iter: int, default: 2
                number of iterations during greedy_pnr (1p) initialization

            nIter: int, default: 5
                number of rank-1 refinement iterations during greedy_roi initialization

            rolling_sum: bool, default: True
                use rolling sum (as opposed to full sum) for determining candidate centroids during greedy_roi

            rolling_length: int, default: 100
                width of rolling window for rolling sum option

            kernel: np.array or None, default: None
                user specified template for greedyROI

            max_iter_snmf : int, default: 500
                maximum number of iterations for sparse NMF initialization

            alpha_snmf: float, default: 100
                sparse NMF sparsity regularization weight

            sigma_smooth_snmf : (float, float, float), default: (.5,.5,.5)
                std of Gaussian kernel for smoothing data in sparse_NMF

            perc_baseline_snmf: float, default: 20
                percentile to be removed from the data in sparse_NMF prior to decomposition

            normalize_init: bool, default: True
                whether to equalize the movies during initialization

            options_local_NMF: dict
                dictionary with parameters to pass to local_NMF initializer

        SPATIAL PARAMS (CNMFParams.spatial) ##########

            method_exp: 'dilate'|'ellipse', default: 'dilate'
                method for expanding footprint of spatial components

            dist: float, default: 3
                expansion factor of ellipse

            expandCore: morphological element, default: None(?)
                morphological element for expanding footprints under dilate

            nb: int, default: 1
                number of global background components

            n_pixels_per_process: int, default: 1000
                number of pixels to be processed by each worker

            thr_method: 'nrg'|'max', default: 'nrg'
                thresholding method

            maxthr: float, default: 0.1
                Max threshold

            nrgthr: float, default: 0.9999
                Energy threshold

            extract_cc: bool, default: True
                whether to extract connected components during thresholding
                (might want to turn to False for dendritic imaging)

            medw: (int, int) default: None
                window of median filter (set to (3,)*len(dims) in cnmf.fit)

            se: np.array or None, default: None
                 Morphological closing structuring element (set to np.ones((3,)*len(dims), dtype=np.uint8) in cnmf.fit)

            ss: np.array or None, default: None
                Binary element for determining connectivity (set to np.ones((3,)*len(dims), dtype=np.uint8) in cnmf.fit)

            update_background_components: bool, default: True
                whether to update the spatial background components

            method_ls: 'lasso_lars'|'nnls_L0', default: 'lasso_lars'
                'nnls_L0'. Nonnegative least square with L0 penalty
                'lasso_lars' lasso lars function from scikit learn

            block_size : int, default: 5000
                Number of pixels to process at the same time for dot product. Reduce if you face memory problems

            num_blocks_per_run: int, default: 20
                Parallelization of A'*Y operation

            normalize_yyt_one: bool, default: True
                Whether to normalize the C and A matrices so that diag(C*C.T) = 1 during update spatial

        TEMPORAL PARAMS (CNMFParams.temporal)###########

            ITER: int, default: 2
                block coordinate descent iterations

            method_deconvolution: 'oasis'|'cvxpy'|'oasis', default: 'oasis'
                method for solving the constrained deconvolution problem ('oasis','cvx' or 'cvxpy')
                if method cvxpy, primary and secondary (if problem unfeasible for approx solution)

            solvers: 'ECOS'|'SCS', default: ['ECOS', 'SCS']
                 solvers to be used with cvxpy, can be 'ECOS','SCS' or 'CVXOPT'

            p: 0|1|2, default: 2
                order of AR indicator dynamics

            memory_efficient: False

            bas_nonneg: bool, default: True
                whether to set a non-negative baseline (otherwise b >= min(y))

            noise_range: [float, float], default: [.25, .5]
                range of normalized frequencies over which to compute the PSD for noise determination

            noise_method: 'mean'|'median'|'logmexp', default: 'mean'
                PSD averaging method for computing the noise std

            lags: int, default: 5
                number of autocovariance lags to be considered for time constant estimation

            optimize_g: bool, default: False
                flag for optimizing time constants

            fudge_factor: float (close but smaller than 1) default: .96
                bias correction factor for discrete time constants

            nb: int, default: 1
                number of global background components

            verbosity: bool, default: False
                whether to be verbose

            block_size : int, default: 5000
                Number of pixels to process at the same time for dot product. Reduce if you face memory problems

            num_blocks_per_run: int, default: 20
                Parallelization of A'*Y operation

            s_min: float or None, default: None
                Minimum spike threshold amplitude (computed in the code if used).

        MERGE PARAMS (CNMFParams.merge)#####
            do_merge: bool, default: True
                Whether or not to merge

            thr: float, default: 0.8
                Trace correlation threshold for merging two components.

            merge_parallel: bool, default: False
                Perform merging in parallel

            max_merge_area: int or None, default: None
                maximum area (in pixels) of merged components, used to determine whether to merge components during fitting process

        QUALITY EVALUATION PARAMETERS (CNMFParams.quality)###########

            min_SNR: float, default: 2.5
                trace SNR threshold. Traces with SNR above this will get accepted

            SNR_lowest: float, default: 0.5
                minimum required trace SNR. Traces with SNR below this will get rejected

            rval_thr: float, default: 0.8
                space correlation threshold. Components with correlation higher than this will get accepted

            rval_lowest: float, default: -1
                minimum required space correlation. Components with correlation below this will get rejected

            use_cnn: bool, default: True
                flag for using the CNN classifier.

            min_cnn_thr: float, default: 0.9
                CNN classifier threshold. Components with score higher than this will get accepted

            cnn_lowest: float, default: 0.1
                minimum required CNN threshold. Components with score lower than this will get rejected.

            gSig_range: list or integers, default: None
                gSig scale values for CNN classifier. In not None, multiple values are tested in the CNN classifier.

        ONLINE CNMF (ONACID) PARAMETERS (CNMFParams.online)#####

            N_samples_exceptionality: int, default: np.ceil(decay_time*fr),
                Number of frames over which trace SNR is computed (usually length of a typical transient)

            batch_update_suff_stat: bool, default: False
                Whether to update sufficient statistics in batch mode

            ds_factor: int, default: 1,
                spatial downsampling factor for faster processing (if > 1)

            dist_shape_update: bool, default: False,
                update shapes in a distributed fashion

            epochs: int, default: 1,
                number of times to go over data

            expected_comps: int, default: 500
                number of expected components (for memory allocation purposes)

            full_XXt: bool, default: False
                save the full residual sufficient statistic matrix for updating W in 1p.
                If set to False, a list of submatrices is saved (typically faster).
            
            init_batch: int, default: 200,
                length of mini batch used for initialization

            init_method: 'bare'|'cnmf'|'seeded', default: 'bare',
                initialization method

            iters_shape: int, default: 5
                Number of block-coordinate decent iterations for each shape update

            max_comp_update_shape: int, default: np.inf
                Maximum number of spatial components to be updated at each time

            max_num_added: int, default: 5
                Maximum number of new components to be added in each frame

            max_shifts_online: int, default: 10,
                Maximum shifts for motion correction during online processing

            min_SNR: float, default: 2.5
                Trace SNR threshold for accepting a new component

            min_num_trial: int, default: 5
                Number of mew possible components for each frame

            minibatch_shape: int, default: 100
                Number of frames stored in rolling buffer

            minibatch_suff_stat: int, default: 5
                mini batch size for updating sufficient statistics

            motion_correct: bool, default: True
                Whether to perform motion correction during online processing

            movie_name_online: str, default: 'online_movie.avi'
                Name of saved movie (appended in the data directory)

            normalize: bool, default: False
                Whether to normalize each frame prior to online processing

            n_refit: int, default: 0
                Number of additional iterations for computing traces

            num_times_comp_updated: int, default: np.inf

            path_to_model: str, default: os.path.join(caiman_datadir(), 'model', 'cnn_model_online.h5')
                Path to online CNN classifier

            rval_thr: float, default: 0.8
                space correlation threshold for accepting a new component

            save_online_movie: bool, default: False
                Whether to save the results movie

            show_movie: bool, default: False
                Whether to display movie of online processing

            simultaneously: bool, default: False
                Whether to demix and deconvolve simultaneously

            sniper_mode: bool, default: False
                Whether to use the online CNN classifier for screening candidate components (otherwise space
                correlation is used)

            test_both: bool, default: False
                Whether to use both the CNN and space correlation for screening new components

            thresh_CNN_noisy: float, default: 0,5,
                Threshold for the online CNN classifier

            thresh_fitness_delta: float (negative)
                Derivative test for detecting traces

            thresh_fitness_raw: float (negative), default: computed from min_SNR
                Threshold value for testing trace SNR

            thresh_overlap: float, default: 0.5
                Intersection-over-Union space overlap threshold for screening new components

            update_freq: int, default: 200
                Update each shape at least once every X frames when in distributed mode

            update_num_comps: bool, default: True
                Whether to search for new components

            use_dense: bool, default: True
                Whether to store and represent A and b as a dense matrix

            use_peak_max: bool, default: True
                Whether to find candidate centroids using skimage's find local peaks function

        MOTION CORRECTION PARAMETERS (CNMFParams.motion)####

            border_nan: bool or str, default: 'copy'
                flag for allowing NaN in the boundaries. True allows NaN, whereas 'copy' copies the value of the
                nearest data point.

            gSig_filt: int or None, default: None
                size of kernel for high pass spatial filtering in 1p data. If None no spatial filtering is performed

            max_deviation_rigid: int, default: 3
                maximum deviation in pixels between rigid shifts and shifts of individual patches

            max_shifts: (int, int), default: (6,6)
                maximum shifts per dimension in pixels.

            min_mov: float or None, default: None
                minimum value of movie. If None it get computed.

            niter_rig: int, default: 1
                number of iterations rigid motion correction.

            nonneg_movie: bool, default: True
                flag for producing a non-negative movie.

            num_frames_split: int, default: 80
                split movie every x frames for parallel processing

            num_splits_to_process_els, default: [7, None]
            num_splits_to_process_rig, default: None

            overlaps: (int, int), default: (24, 24)
                overlap between patches in pixels in pw-rigid motion correction.

            pw_rigid: bool, default: False
                flag for performing pw-rigid motion correction.

            shifts_opencv: bool, default: True
                flag for applying shifts using cubic interpolation (otherwise FFT)

            splits_els: int, default: 14
                number of splits across time for pw-rigid registration

            splits_rig: int, default: 14
                number of splits across time for rigid registration

            strides: (int, int), default: (96, 96)
                how often to start a new patch in pw-rigid registration. Size of each patch will be strides + overlaps

            upsample_factor_grid" int, default: 4
                motion field upsampling factor during FFT shifts.

            use_cuda: bool, default: False
                flag for using a GPU.
        """

        self.data = {
            'fnames': fnames,
            'dims': dims,
            'fr': fr,
            'decay_time': decay_time,
            'dxy': dxy,
            'var_name_hdf5': var_name_hdf5,
            'caiman_version': '1.5.2',
            'last_commit': None,
        }

        self.patch = {
            'border_pix': border_pix,
            'del_duplicates': del_duplicates,
            'in_memory': True,
            'low_rank_background': low_rank_background,
            'memory_fact': memory_fact,
            'n_processes': n_processes,
            'nb_patch': nb_patch,
            'only_init': only_init_patch,
            'remove_very_bad_comps': remove_very_bad_comps,
            'rf': rf,
            'skip_refinement': False,
            'p_ssub': p_ssub,             # spatial downsampling factor
            'stride': stride,
            'p_tsub': p_tsub,             # temporal downsampling factor
        }

        self.preprocess = {
            'check_nan': check_nan,
            'compute_g': False,          # flag for estimating global time constant
            'include_noise': False,      # flag for using noise values when estimating g
            # number of autocovariance lags to be considered for time constant estimation
            'lags': 5,
            'max_num_samples_fft': 3 * 1024,
            'n_pixels_per_process': n_pixels_per_process,
            'noise_method': 'mean',      # averaging method ('mean','median','logmexp')
            'noise_range': [0.25, 0.5],  # range of normalized frequencies over which to average
            'p': p,                      # order of AR indicator dynamics
            'pixels': None,              # pixels to be excluded due to saturation
            'sn': None,                  # noise level for each pixel
        }

        self.init = {
            'K': k,                   # number of components,
            'SC_kernel': 'heat',         # kernel for graph affinity matrix
            'SC_sigma' : 1,              # std for SC kernel
            'SC_thr': 0,                 # threshold for affinity matrix
            'SC_normalize': True,        # standardize entries prior to 
                                         # computing affinity matrix
            'SC_use_NN': False,          # sparsify affinity matrix by using
                                         # only nearest neighbors
            'SC_nnn': 20,                # number of nearest neighbors to use
            'alpha_snmf': alpha_snmf,
            'center_psf': center_psf,
            'gSig': gSig,
            # size of bounding box
            'gSiz': gSiz,
            'init_iter': init_iter,
            'kernel': None,           # user specified template for greedyROI
            'lambda_gnmf' :1,         # regularization weight for graph NMF  
            'maxIter': 5,             # number of HALS iterations
            'max_iter_snmf': 500,
            'method_init': method_init,    # can be greedy_roi, greedy_pnr sparse_nmf, local_NMF
            'min_corr': min_corr,
            'min_pnr': min_pnr,
            'nIter': 5,               # number of refinement iterations
            'nb': gnb,                # number of global background components
            # whether to pixelwise equalize the movies during initialization
            'normalize_init': normalize_init,
            # dictionary with parameters to pass to local_NMF initializaer
            'options_local_NMF': options_local_NMF,
            'perc_baseline_snmf': 20,
            'ring_size_factor': ring_size_factor,
            'rolling_length': rolling_length,
            'rolling_sum': rolling_sum,
            'sigma_smooth_snmf': (.5, .5, .5),
            'ssub': ssub,             # spatial downsampling factor
            'ssub_B': ssub_B,
            'tsub': tsub,             # temporal downsampling factor
        }

        self.spatial = {
            'block_size_spat': block_size_spat, # number of pixels to parallelize residual computation ** DECREASE IF MEMORY ISSUES
            'dist': 3,                       # expansion factor of ellipse
            'expandCore': iterate_structure(generate_binary_structure(2, 1), 2).astype(int),
            # Flag to extract connected components (might want to turn to False for dendritic imaging)
            'extract_cc': True,
            'maxthr': 0.1,                   # Max threshold
            'medw': None,                    # window of median filter
            # method for determining footprint of spatial components ('ellipse' or 'dilate')
            'method_exp': 'dilate',
            # 'nnls_L0'. Nonnegative least square with L0 penalty
            # 'lasso_lars' lasso lars function from scikit learn
            'method_ls': 'lasso_lars',
            # number of pixels to be processed by each worker
            'n_pixels_per_process': n_pixels_per_process,
            'nb': gnb,                        # number of background components
            'normalize_yyt_one': True,
            'nrgthr': 0.9999,                # Energy threshold
            'num_blocks_per_run_spat': num_blocks_per_run_spat, # number of process to parallelize residual computation ** DECREASE IF MEMORY ISSUES
            'se': None,                      # Morphological closing structuring element
            'ss': None,                      # Binary element for determining connectivity
            'thr_method': 'nrg',             # Method of thresholding ('max' or 'nrg')
            # whether to update the background components in the spatial phase
            'update_background_components': update_background_components,
        }

        self.temporal = {
            'ITER': 2,                  # block coordinate descent iterations
            # flag for setting non-negative baseline (otherwise b >= min(y))
            'bas_nonneg': False,
            # number of pixels to process at the same time for dot product. Make it
            # smaller if memory problems
            'block_size_temp': block_size_temp, # number of pixels to parallelize residual computation ** DECREASE IF MEMORY ISSUES
            # bias correction factor (between 0 and 1, close to 1)
            'fudge_factor': .96,
            # number of autocovariance lags to be considered for time constant estimation
            'lags': 5,
            'optimize_g': False,         # flag for optimizing time constants
            'memory_efficient': False,
            # method for solving the constrained deconvolution problem ('oasis','cvx' or 'cvxpy')
            # if method cvxpy, primary and secondary (if problem unfeasible for approx
            # solution) solvers to be used with cvxpy, can be 'ECOS','SCS' or 'CVXOPT'
            'method_deconvolution': method_deconvolution,  # 'cvxpy', # 'oasis'
            'nb': gnb,                   # number of background components
            'noise_method': 'mean',     # averaging method ('mean','median','logmexp')
            'noise_range': [.25, .5],   # range of normalized frequencies over which to average
            'num_blocks_per_run_temp': num_blocks_per_run_temp, # number of process to parallelize residual computation ** DECREASE IF MEMORY ISSUES
            'p': p,                     # order of AR indicator dynamics
            's_min': s_min,             # minimum spike threshold
            'solvers': ['ECOS', 'SCS'],
            'verbosity': False,
        }

        self.merging = {
            'do_merge': do_merge,
            'merge_thr': merge_thresh,
            'merge_parallel': False,
            'max_merge_area': max_merge_area
        }

        self.quality = {
            'SNR_lowest': 0.5,         # minimum accepted SNR value
            'cnn_lowest': 0.1,         # minimum accepted value for CNN classifier
            'gSig_range': None,        # range for gSig scale for CNN classifier
            'min_SNR': min_SNR,        # transient SNR threshold
            'min_cnn_thr': 0.9,        # threshold for CNN classifier
            'rval_lowest': -1,         # minimum accepted space correlation
            'rval_thr': rval_thr,      # space correlation threshold
            'use_cnn': True,           # use CNN based classifier
        }

        self.online = {
            'N_samples_exceptionality': N_samples_exceptionality,  # timesteps to compute SNR
            'batch_update_suff_stat': batch_update_suff_stat,
            'dist_shape_update': False,        # update shapes in a distributed way
            'ds_factor': 1,                    # spatial downsampling for faster processing
            'epochs': 1,                       # number of epochs
            'expected_comps': expected_comps,  # number of expected components
            'full_XXt': False,                 # store entire XXt matrix (as opposed to a list of sub-matrices) 
            'init_batch': 200,                 # length of mini batch for initialization
            'init_method': 'bare',             # initialization method for first batch,
            'iters_shape': iters_shape,        # number of block-CD iterations
            'max_comp_update_shape': max_comp_update_shape,
            'max_num_added': max_num_added,    # maximum number of new components for each frame
            'max_shifts_online': 10,           # maximum shifts during motion correction
            'min_SNR': min_SNR,                # minimum SNR for accepting a new trace
            'min_num_trial': min_num_trial,    # number of mew possible components for each frame
            'minibatch_shape': minibatch_shape,  # number of frames in each minibatch
            'minibatch_suff_stat': minibatch_suff_stat,
            'motion_correct': True,            # flag for motion correction
            'movie_name_online': 'online_movie.avi',  # filename of saved movie (appended to directory where data is located)
            'normalize': False,                # normalize frame
            'n_refit': n_refit,                # Additional iterations to simultaneously refit
            # path to CNN model for testing new comps
            'num_times_comp_updated': num_times_comp_updated,
            'path_to_model': os.path.join(caiman_datadir(), 'model',
                                          'cnn_model_online.h5'),
            'rval_thr': rval_thr,              # space correlation threshold
            'save_online_movie': False,        # flag for saving online movie
            'show_movie': False,               # display movie online
            'simultaneously': simultaneously,  # demix and deconvolve simultaneously
            'sniper_mode': sniper_mode,        # flag for using CNN
            'test_both': test_both,            # flag for using both CNN and space correlation
            'thresh_CNN_noisy': thresh_CNN_noisy,  # threshold for online CNN classifier
            'thresh_fitness_delta': thresh_fitness_delta,
            'thresh_fitness_raw': thresh_fitness_raw,    # threshold for trace SNR (computed below)
            'thresh_overlap': thresh_overlap,
            'update_freq': update_freq,            # update every shape at least once every update_freq steps
            'update_num_comps': update_num_comps,  # flag for searching for new components
            'use_corr_img': use_corr_img,      # flag for using correlation image to detect new components
            'use_dense': use_dense,            # flag for representation and storing of A and b
            'use_peak_max': use_peak_max,      # flag for finding candidate centroids
            'W_update_factor': 1,              # update W less often than shapes by a given factor 
        }

        self.motion = {
            'border_nan': 'copy',                 # flag for allowing NaN in the boundaries
            'gSig_filt': None,                  # size of kernel for high pass spatial filtering in 1p data
            'max_deviation_rigid': 3,           # maximum deviation between rigid and non-rigid
            'max_shifts': (6, 6),               # maximum shifts per dimension (in pixels)
            'min_mov': None,                    # minimum value of movie
            'niter_rig': 1,                     # number of iterations rigid motion correction
            'nonneg_movie': True,               # flag for producing a non-negative movie
            'num_frames_split': 80,             # split across time every x frames
            'num_splits_to_process_els': [7, None],
            'num_splits_to_process_rig': None,
            'overlaps': (32, 32),               # overlap between patches in pw-rigid motion correction
            'pw_rigid': False,                  # flag for performing pw-rigid motion correction
            'shifts_opencv': True,              # flag for applying shifts using cubic interpolation (otherwise FFT)
            'splits_els': 14,                   # number of splits across time for pw-rigid registration
            'splits_rig': 14,                   # number of splits across time for rigid registration
            'strides': (96, 96),                # how often to start a new patch in pw-rigid registration
            'upsample_factor_grid': 4,          # motion field upsampling factor during FFT shifts
            'use_cuda': False                   # flag for using a GPU
        }

        self.change_params(params_dict)
<<<<<<< HEAD

    def check_consistency(self):
=======
        try:
            lc = subprocess.check_output(["git", "rev-parse", "HEAD"]).decode("utf-8").split("\n")[0]
            self.data['last_commit'] = lc
        except:  #subprocess.CalledProcessError:
            pass
>>>>>>> 2df0b468
        if self.data['dims'] is None and self.data['fnames'] is not None:
            self.data['dims'] = get_file_size(self.data['fnames'], var_name_hdf5=self.data['var_name_hdf5'])[0]
        if self.data['fnames'] is not None:
            if isinstance(self.data['fnames'], str):
                self.data['fnames'] = [self.data['fnames']]
            T = get_file_size(self.data['fnames'], var_name_hdf5=self.data['var_name_hdf5'])[1]
            if len(self.data['fnames']) > 1:
                T = T[0]
            num_splits = T//max(self.motion['num_frames_split'],10)
            self.motion['splits_els'] = num_splits
            self.motion['splits_rig'] = num_splits
            self.online['movie_name_online'] = os.path.join(os.path.dirname(self.data['fnames'][0]), self.online['movie_name_online'])
        if self.online['N_samples_exceptionality'] is None:
            self.online['N_samples_exceptionality'] = np.ceil(self.data['fr'] * self.data['decay_time']).astype('int')
        if self.online['thresh_fitness_raw'] is None:
            self.online['thresh_fitness_raw'] = scipy.special.log_ndtr(
                -self.online['min_SNR']) * self.online['N_samples_exceptionality']
        self.online['max_shifts_online'] = (np.array(self.online['max_shifts_online']) / self.online['ds_factor']).astype(int)
        if self.init['gSig'] is None:
            self.init['gSig'] = [-1, -1]
        if self.init['gSiz'] is None:
            self.init['gSiz'] = [2*gs + 1 for gs in self.init['gSig']]
        if self.motion['gSig_filt'] is None:
            self.motion['gSig_filt'] = self.init['gSig']

        if self.init['nb'] <= 0:
            logging.warning("gnb={0}, hence setting keys nb_patch ".format(self.init['nb']) +
                            "and low_rank_background in group patch automatically.")
            self.set('patch', {'nb_patch': self.init['nb'], 'low_rank_background': None})
        if self.init['nb'] == -1:
            logging.warning("gnb=-1, hence setting key update_background_components " +
                            "in group spatial automatically to False.")
            self.set('spatial', {'update_background_components': False})
        if self.init['method_init']=='corr_pnr' and self.init['ring_size_factor'] is not None:
            logging.warning("using CNMF-E's ringmodel for background hence setting key " +
                            "normalize_init in group init automatically to False.")
            self.set('init', {'normalize_init': False})

    def set(self, group, val_dict, set_if_not_exists=False, verbose=False):
        """ Add key-value pairs to a group. Existing key-value pairs will be overwritten
            if specified in val_dict, but not deleted.

        Args:
            group: The name of the group.
            val_dict: A dictionary with key-value pairs to be set for the group.
            set_if_not_exists: Whether to set a key-value pair in a group if the key does not currently exist in the group.
        """

        if not hasattr(self, group):
            raise KeyError('No group in CNMFParams named {0}'.format(group))

        d = getattr(self, group)
        for k, v in val_dict.items():
            if k not in d and not set_if_not_exists:
                if verbose:
                    logging.warning(
                        "NOT setting value of key {0} in group {1}, because no prior key existed...".format(k, group))
            else:
                if np.any(d[k] != v):
                    logging.warning(
                        "Changing key {0} in group {1} from {2} to {3}".format(k, group, d[k], v))
                d[k] = v

    def get(self, group, key):
        """ Get a value for a given group and key. Raises an exception if no such group/key combination exists.

        Args:
            group: The name of the group.
            key: The key for the property in the group of interest.

        Returns: The value for the group/key combination.
        """

        if not hasattr(self, group):
            raise KeyError('No group in CNMFParams named {0}'.format(group))

        d = getattr(self, group)
        if key not in d:
            raise KeyError('No key {0} in group {1}'.format(key, group))

        return d[key]

    def get_group(self, group):
        """ Get the dictionary of key-value pairs for a group.

        Args:
            group: The name of the group.
        """

        if not hasattr(self, group):
            raise KeyError('No group in CNMFParams named {0}'.format(group))

        return getattr(self, group)

    def __eq__(self, other):

        if type(other) != CNMFParams:
            return False

        parent_dict1 = self.to_dict()
        parent_dict2 = other.to_dict()

        key_diff = np.setdiff1d(parent_dict1.keys(), parent_dict2.keys())
        if len(key_diff) > 0:
            return False

        for k1, child_dict1 in parent_dict1.items():
            child_dict2 = parent_dict2[k1]
            added, removed, modified, same = dict_compare(child_dict1, child_dict2)
            if len(added) != 0 or len(removed) != 0 or len(modified) != 0 or len(same) != len(child_dict1):
                return False

        return True

    def to_dict(self):
        return {'data': self.data, 'spatial_params': self.spatial, 'temporal_params': self.temporal,
                'init_params': self.init, 'preprocess_params': self.preprocess,
                'patch_params': self.patch, 'online': self.online, 'quality': self.quality,
                'merging': self.merging, 'motion': self.motion
                }

    def __repr__(self):

        formatted_outputs = [
            '{}:\n\n{}'.format(group_name, pformat(group_dict))
            for group_name, group_dict in self.to_dict().items()
        ]

        return 'CNMFParams:\n\n' + '\n\n'.join(formatted_outputs)

    def change_params(self, params_dict, verbose=False):
        for gr in list(self.__dict__.keys()):
            self.set(gr, params_dict, verbose=verbose)
        for k, v in params_dict.items():
            flag = True
            for gr in list(self.__dict__.keys()):
                d = getattr(self, gr)
                if k in d:
                    flag = False
            if flag:
                logging.warning('No parameter {0} found!'.format(k))
        self.check_consistency()
        return self<|MERGE_RESOLUTION|>--- conflicted
+++ resolved
@@ -34,13 +34,9 @@
                  n_refit=0, num_times_comp_updated=np.inf, simultaneously=False,
                  sniper_mode=False, test_both=False, thresh_CNN_noisy=0.5,
                  thresh_fitness_delta=-50, thresh_fitness_raw=None, thresh_overlap=0.5,
-<<<<<<< HEAD
-                 update_freq=200, update_num_comps=True, use_corr_img=False, use_dense=True,
-                 use_peak_max=True, only_init_patch=True, var_name_hdf5='mov', params_dict={},
-=======
                  update_freq=200, update_num_comps=True, use_dense=True, use_peak_max=True,
-                 only_init_patch=True, var_name_hdf5='mov', max_merge_area=None, params_dict={},
->>>>>>> 2df0b468
+                 only_init_patch=True, var_name_hdf5='mov', max_merge_area=None, 
+		 use_corr_image=False, params_dict={},
                  ):
         """Class for setting the processing parameters. All parameters for CNMF, online-CNMF, quality testing,
         and motion correction can be set here and then used in the various processing pipeline steps.
@@ -781,16 +777,14 @@
         }
 
         self.change_params(params_dict)
-<<<<<<< HEAD
 
     def check_consistency(self):
-=======
         try:
             lc = subprocess.check_output(["git", "rev-parse", "HEAD"]).decode("utf-8").split("\n")[0]
             self.data['last_commit'] = lc
         except:  #subprocess.CalledProcessError:
             pass
->>>>>>> 2df0b468
+
         if self.data['dims'] is None and self.data['fnames'] is not None:
             self.data['dims'] = get_file_size(self.data['fnames'], var_name_hdf5=self.data['var_name_hdf5'])[0]
         if self.data['fnames'] is not None:
