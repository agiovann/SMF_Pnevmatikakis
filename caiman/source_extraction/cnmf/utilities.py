#!/usr/bin/env python
# -*- coding: utf-8 -*-

""" A set of utilities, mostly for post-processing and visualization

We put arrays on disk as raw bytes, extending along the first dimension.
Alongside each array x we ensure the value x.dtype which stores the string
description of the array's dtype.

See Also:
------------

@url
.. image::
@author  epnev
"""
# \package caiman/dource_ectraction/cnmf
# \version   1.0
# \copyright GNU General Public License v2.0
# \date Created on Sat Sep 12 15:52:53 2015

from __future__ import division
from __future__ import print_function

from builtins import str
from builtins import range
from past.utils import old_div
import numpy as np
import os
from scipy.sparse import spdiags, issparse, csc_matrix, csr_matrix
import scipy.ndimage.morphology as morph
from .initialization import greedyROI
from ...base.rois import com
import pylab as pl
import scipy
from ...mmapping import parallel_dot_product
from ...utils.stats import df_percentile
from ...paths import caiman_datadir
import logging


# %%
class CNMFSetParms(object):

    def __init__(self, Y, n_processes, K=30, gSig=[5, 5], gSiz=None, ssub=2, tsub=2,
                 p=2, p_ssub=2, p_tsub=2, thr=0.8, method_init='greedy_roi',
                 nb=1, nb_patch=1, n_pixels_per_process=None, block_size=None,
                 check_nan=True, normalize_init=True, options_local_NMF=None,
                 remove_very_bad_comps=False, alpha_snmf=10e2,
                 update_background_components=True, low_rank_background=True,
                 rolling_sum=False, min_corr=.85, min_pnr=20,
                 ring_size_factor=1.5, center_psf=False, ssub_B=2, init_iter=2,
                 fr=30, decay_time=0.4, min_SNR=2.5):
        """Dictionary for setting the CNMF parameters.

        Any parameter that is not set get a default value specified
        by the dictionary default options

        PRE-PROCESS PARAMS#############

            sn: None,
                noise level for each pixel

            noise_range: [0.25, 0.5]
                     range of normalized frequencies over which to average

            noise_method': 'mean'
                     averaging method ('mean','median','logmexp')

            max_num_samples_fft': 3*1024

            n_pixels_per_process: 1000

            compute_g': False
                flag for estimating global time constant

            p : 2
                 order of AR indicator dynamics

            lags: 5
                number of lags to be considered for time constant estimation

            include_noise: False
                    flag for using noise values when estimating g

            pixels: None
                 pixels to be excluded due to saturation

            check_nan: True

        INIT PARAMS###############

            K:     30
                number of components

            gSig: [5, 5]
                  size of bounding box

            gSiz: [int(round((x * 2) + 1)) for x in gSig],

            ssub:   2
                spatial downsampling factor

            tsub:   2
                temporal downsampling factor

            nIter: 5
                number of refinement iterations

            kernel: None
                user specified template for greedyROI

            maxIter: 5
                number of HALS iterations

            method: method_init
                can be greedy_roi or sparse_nmf, local_NMF

            max_iter_snmf : 500
        
            alpha_snmf: 10e2
        
            sigma_smooth_snmf : (.5,.5,.5)
        
            perc_baseline_snmf: 20
        
            nb:  1
                number of background components
        
            normalize_init:
                whether to pixelwise equalize the movies during initialization
        
            options_local_NMF:
                dictionary with parameters to pass to local_NMF initializer

        SPATIAL PARAMS##########

            dims: dims
                number of rows, columns [and depths]

            method: 'dilate','ellipse', 'dilate'
                method for determining footprint of spatial components ('ellipse' or 'dilate')

            dist: 3
                expansion factor of ellipse
            n_pixels_per_process: n_pixels_per_process
                number of pixels to be processed by eacg worker

            medw: (3,)*len(dims)
                window of median filter
            thr_method: 'nrg'
               Method of thresholding ('max' or 'nrg')

            maxthr: 0.1
                Max threshold

            nrgthr: 0.9999
                Energy threshold


            extract_cc: True
                Flag to extract connected components (might want to turn to False for dendritic imaging)

            se: np.ones((3,)*len(dims), dtype=np.uint8)
                 Morphological closing structuring element

            ss: np.ones((3,)*len(dims), dtype=np.uint8)
                Binary element for determining connectivity


            update_background_components:bool
                whether to update the background components in the spatial phase

            low_rank_background:bool
                whether to update the using a low rank approximation. In the False case all the nonzero elements of the background components are updated using hals
                (to be used with one background per patch)

            method_ls:'lasso_lars'
                'nnls_L0'. Nonnegative least square with L0 penalty
                'lasso_lars' lasso lars function from scikit learn
                'lasso_lars_old' lasso lars from old implementation, will be deprecated

        TEMPORAL PARAMS###########

            ITER: 2
                block coordinate descent iterations

            method:'oasis', 'cvxpy',  'oasis'
                method for solving the constrained deconvolution problem ('oasis','cvx' or 'cvxpy')
                if method cvxpy, primary and secondary (if problem unfeasible for approx solution)

            solvers: ['ECOS', 'SCS']
                 solvers to be used with cvxpy, can be 'ECOS','SCS' or 'CVXOPT'

            p:
                order of AR indicator dynamics

            memory_efficient: False

            bas_nonneg: True
                flag for setting non-negative baseline (otherwise b >= min(y))

            noise_range: [.25, .5]
                range of normalized frequencies over which to average

            noise_method: 'mean'
                averaging method ('mean','median','logmexp')

            lags: 5,
                number of autocovariance lags to be considered for time constant estimation

            fudge_factor: .96
                bias correction factor (between 0 and 1, close to 1)

            nb

            verbosity: False

            block_size : block_size
                number of pixels to process at the same time for dot product. Make it smaller if memory problems
                
        QUALITY EVALUATION PARAMETERS###########

            fr: 30
                Imaging rate

            decay_time: 0.5
                length of decay of typical transient (in seconds)

            min_SNR: 2.5
                trace SNR threshold

            SNR_lowest: 0.5
                minimum required trace SNR

            rval_thr: 0.8
                space correlation threshold

            rval_lowest: -1
                minimum required space correlation

            use_cnn: True
                flag for using the CNN classifier

            min_cnn_thr: 0.9
                CNN classifier threshold

            cnn_lowest: 0.1
                minimum required CNN threshold

            gSig_range: None
                gSig scale values for CNN classifier
        
        """

<<<<<<< HEAD
        if type(Y) is tuple:
            dims, T = Y[:-1], Y[-1]
        else:
            dims, T = Y.shape[:-1], Y.shape[-1]

        # print(('using ' + str(n_processes) + ' processes'))
        # if n_pixels_per_process is None:
        #     avail_memory_per_process = np.array(psutil.virtual_memory()[1])/2.**30/n_processes
        #     mem_per_pix = 3.6977678498329843e-09
        #     n_pixels_per_process = np.int(avail_memory_per_process/8./mem_per_pix/T)
        #     n_pixels_per_process = np.int(np.minimum(n_pixels_per_process,np.prod(dims) // n_processes))

        # if block_size is None:
        #     block_size = n_pixels_per_process

        # print(('using ' + str(n_pixels_per_process) + ' pixels per process'))
        # print(('using ' + str(block_size) + ' block_size'))
        self.patch = {
            'ssub': p_ssub,             # spatial downsampling factor
            'tsub': p_tsub,              # temporal downsampling factor
            'only_init': True,
            'skip_refinement': False,
            'remove_very_bad_comps': remove_very_bad_comps,
            'nb': nb_patch,
            'in_memory': True
        }

        self.preprocess = {'sn': None,                  # noise level for each pixel
                                        # range of normalized frequencies over which to average
                                        'noise_range': [0.25, 0.5],
                                        # averaging method ('mean','median','logmexp')
                                        'noise_method': 'mean',
                                        'max_num_samples_fft': 3 * 1024,
                                        'n_pixels_per_process': n_pixels_per_process,
                                        'compute_g': False,            # flag for estimating global time constant
                                        'p': p,                        # order of AR indicator dynamics
                                        # number of autocovariance lags to be considered for time
                                        # constant estimation
                                        'lags': 5,
                                        'include_noise': False,        # flag for using noise values when estimating g
                                        'pixels': None,
                                        # pixels to be excluded due to saturation
                                        'check_nan': check_nan

                                        }

        gSig = gSig if gSig is not None else [-1, -1]

        self.init = {'K': K,                  # number of components
                                  'gSig': gSig,                               # size of bounding box
                                  'gSiz': [np.int((np.ceil(x) * 2) + 1) for x in gSig] if gSiz is None else gSiz,
                                  'ssub': ssub,             # spatial downsampling factor
                                  'tsub': tsub,             # temporal downsampling factor
                                  'nIter': 5,               # number of refinement iterations
                                  'kernel': None,           # user specified template for greedyROI
                                  'maxIter': 5,              # number of HALS iterations
                                  'method': method_init,     # can be greedy_roi or sparse_nmf, local_NMF
                                  'max_iter_snmf': 500,
                                  'alpha_snmf': alpha_snmf,
                                  'sigma_smooth_snmf': (.5, .5, .5),
                                  'perc_baseline_snmf': 20,
                                  'nb': nb,                 # number of background components
                                  # whether to pixelwise equalize the movies during initialization
                                  'normalize_init': normalize_init,
                                  # dictionary with parameters to pass to local_NMF initializaer
                                  'options_local_NMF': options_local_NMF,
                                  'rolling_sum': rolling_sum,
                                  'rolling_length': 100,
                                  'min_corr': min_corr,
                                  'min_pnr': min_pnr,
                                  'ring_size_factor': ring_size_factor,
                                  'center_psf': center_psf,
                                  'ssub_B': ssub_B,
                                  'init_iter': init_iter
                                  }

        self.spatial = {
            'dims': dims,                   # number of rows, columns [and depths]
            # method for determining footprint of spatial components ('ellipse' or 'dilate')
            'method': 'dilate',  # 'ellipse', 'dilate',
            'dist': 3,                       # expansion factor of ellipse
            # number of pixels to be processed by eacg worker
            'n_pixels_per_process': n_pixels_per_process,
            # window of median filter
            'medw': (3,) * len(dims),
            'thr_method': 'nrg',  # Method of thresholding ('max' or 'nrg')
            'maxthr': 0.1,                                 # Max threshold
            'nrgthr': 0.9999,                              # Energy threshold
            # Flag to extract connected components (might want to turn to False for dendritic imaging)
            'extract_cc': True,
            # Morphological closing structuring element
            'se': np.ones((3,) * len(dims), dtype=np.uint8),
            # Binary element for determining connectivity
            'ss': np.ones((3,) * len(dims), dtype=np.uint8),
            'nb': nb,                                      # number of background components
            # 'nnls_L0'. Nonnegative least square with L0 penalty
            'method_ls': 'lasso_lars',
            #'lasso_lars' lasso lars function from scikit learn
            #'lasso_lars_old' lasso lars from old implementation, will be deprecated
            # whether to update the background components in the spatial phase
            'update_background_components': update_background_components,
            # whether to update the using a low rank approximation. In the False case
            # all the nonzero elements of the background components are updated using
            # hals
            'low_rank_background': low_rank_background
            #(to be used with one background per patch)
        }

        self.temporal = {
            'ITER': 2,                   # block coordinate descent iterations
            # method for solving the constrained deconvolution problem ('oasis','cvx' or 'cvxpy')
            'method': 'oasis',  # 'cvxpy', # 'oasis'
            # if method cvxpy, primary and secondary (if problem unfeasible for approx
            # solution) solvers to be used with cvxpy, can be 'ECOS','SCS' or 'CVXOPT'
            'solvers': ['ECOS', 'SCS'],
            'p': p,                      # order of AR indicator dynamics
            'memory_efficient': False,
            # flag for setting non-negative baseline (otherwise b >= min(y))
            'bas_nonneg': False,
            # range of normalized frequencies over which to average
            'noise_range': [.25, .5],
            # averaging method ('mean','median','logmexp')
            'noise_method': 'mean',
            # number of autocovariance lags to be considered for time constant estimation
            'lags': 5,
            # bias correction factor (between 0 and 1, close to 1)
            'fudge_factor': .96,
            'nb': nb,                   # number of background components
            'verbosity': False,
            # number of pixels to process at the same time for dot product. Make it
            # smaller if memory problems
            'block_size': block_size
        }
        self.merging = {
            'thr': thr,
        }
        self.quality = {
            'decay_time': decay_time,  # length of decay of typical transient (in seconds)
            'min_SNR': min_SNR,  # transient SNR threshold
            'SNR_lowest': 0.5,  # minimum accepted SNR value
            'rval_thr': 0.8,  # space correlation threshold
            'rval_lowest': -1,  # minimum accepted space correlation
            'fr': fr,  # imaging frame rate
            'use_cnn': True,  # use CNN based classifier
            'min_cnn_thr': 0.9,  # threshold for CNN classifier
            'cnn_lowest': 0.1,  # minimum accepted value for CNN classifier
            'gSig_range': None  # range for gSig scale for CNN classifier
        }
        self.online = {
            'expected_comps': 500,  # number of expected components
            'min_SNR': min_SNR,  # minimum SNR for accepting a new trace
            'N_samples_exceptionality': np.ceil(fr*decay_time).astype('int'),  # timesteps to compute SNR
            'thresh_fitness_raw': None,  # threshold for trace SNR (computed below)
            'rval_thr': 0.85,  # space correlation threshold
            'use_dense': True,  # flag for representation and storing of A and b
            'max_num_added': 3,  # maximum number of new components for each frame
            'min_num_trial': 3,  # number of mew possible components for each frame
            'path_to_model': os.path.join(caiman_datadir(), 'model',
                                          'cnn_model_online.h5'),
                                          # path to CNN model for testing new comps
            'sniper_mode': True,  # flag for using CNN
            'use_peak_max': False,  # flag for finding candidate centroids
            'use_both': False,  # flag for using both CNN and space correlation
            'init_batch': 200,  # length of mini batch for initialization
            'simultaneously': False,  # demix and deconvolve simultaneously
            'n_refit': 0,  # Additional iterations to simultaneously refit
            'thresh_CNN_noisy': 0.5,  # threshold for online CNN classifier
            'epochs': 1,  # number of epochs
            'ds_factor': 1,  # spatial downsampling for faster processing
            'motion_correct': True,  # flag for motion correction
            'max_shifts': 10,  # maximum shifts during motion correction
            'minibatch_shape': 100,  # number of frames in each minibatch
            'update_num_comps': True,  # flag for searching for new components
            's_min': None,  # minimum spike threshold
            'init_method': 'bare'  # initialization method for first batch

        }
        self.online['thresh_fitness_raw'] = scipy.special.log_ndtr(-self.online['min_SNR']) * self.online['N_samples_exceptionality']
        self.online['max_shifts'] = np.int(self.online['max_shifts']/self.online['ds_factor'])

    def __eq__(self, other):

        if type(other) != CNMFSetParms:
            return False

        parent_dict1 = self.to_dict()
        parent_dict2 = other.to_dict()

        key_diff = np.setdiff1d(parent_dict1.keys(), parent_dict2.keys())
        if len(key_diff) > 0:
            return False

        for k1,child_dict1 in parent_dict1.items():
            child_dict2 = parent_dict2[k1]
            added, removed, modified, same = dict_compare(child_dict1, child_dict2)
            if len(added) != 0 or len(removed) != 0 or len(modified) != 0 or len(same) != len(child_dict1):
                return False

        return True

    def to_dict(self):
        return {'spatial_params':self.spatial, 'temporal_params':self.temporal,
                'init_params':self.init, 'preprocess_params':self.preprocess,
                'patch_params':self.patch, 'online':self.online, 'quality':self.quality,
                'merging':self.merging
        }
        

def dict_compare(d1, d2):
    d1_keys = set(d1.keys())
    d2_keys = set(d2.keys())
    intersect_keys = d1_keys.intersection(d2_keys)
    added = d1_keys - d2_keys
    removed = d2_keys - d1_keys
    modified = {o : (d1[o], d2[o]) for o in intersect_keys if np.any(d1[o] != d2[o])}
    same = set(o for o in intersect_keys if np.all(d1[o] == d2[o]))
    return added, removed, modified, same
=======
    if type(Y) is tuple:
        dims, T = Y[:-1], Y[-1]
    else:
        dims, T = Y.shape[:-1], Y.shape[-1]

    # print(('using ' + str(n_processes) + ' processes'))
    # if n_pixels_per_process is None:
    #     avail_memory_per_process = np.array(psutil.virtual_memory()[1])/2.**30/n_processes
    #     mem_per_pix = 3.6977678498329843e-09
    #     n_pixels_per_process = np.int(avail_memory_per_process/8./mem_per_pix/T)
    #     n_pixels_per_process = np.int(np.minimum(n_pixels_per_process,np.prod(dims) // n_processes))

    # if block_size is None:
    #     block_size = n_pixels_per_process

    # print(('using ' + str(n_pixels_per_process) + ' pixels per process'))
    # print(('using ' + str(block_size) + ' block_size'))

    options = dict()
    options['patch_params'] = {
        'ssub': p_ssub,             # spatial downsampling factor
        'tsub': p_tsub,              # temporal downsampling factor
        'only_init': True,
        'skip_refinement': False,
        'remove_very_bad_comps': remove_very_bad_comps,
        'nb': nb_patch,
        'in_memory': True
    }

    options['preprocess_params'] = {'sn': None,                  # noise level for each pixel
                                    # range of normalized frequencies over which to average
                                    'noise_range': [0.25, 0.5],
                                    # averaging method ('mean','median','logmexp')
                                    'noise_method': 'mean',
                                    'max_num_samples_fft': 3 * 1024,
                                    'n_pixels_per_process': n_pixels_per_process,
                                    'compute_g': False,            # flag for estimating global time constant
                                    'p': p,                        # order of AR indicator dynamics
                                    # number of autocovariance lags to be considered for time
                                    # constant estimation
                                    'lags': 5,
                                    'include_noise': False,        # flag for using noise values when estimating g
                                    'pixels': None,
                                    # pixels to be excluded due to saturation
                                    'check_nan': check_nan

                                    }

    gSig = gSig if gSig is not None else [-1, -1]

    options['init_params'] = {'K': K,                  # number of components
                              'gSig': gSig,                               # size of bounding box
                              'gSiz': [np.int((np.ceil(x) * 2) + 1) for x in gSig] if gSiz is None else gSiz,
                              'ssub': ssub,             # spatial downsampling factor
                              'tsub': tsub,             # temporal downsampling factor
                              'nIter': 5,               # number of refinement iterations
                              'kernel': None,           # user specified template for greedyROI
                              'maxIter': 5,              # number of HALS iterations
                              'method': method_init,     # can be greedy_roi or sparse_nmf, local_NMF
                              'max_iter_snmf': 500,
                              'alpha_snmf': alpha_snmf,
                              'sigma_smooth_snmf': (.5, .5, .5),
                              'perc_baseline_snmf': 20,
                              'nb': nb,                 # number of background components
                              # whether to pixelwise equalize the movies during initialization
                              'normalize_init': normalize_init,
                              # dictionary with parameters to pass to local_NMF initializaer
                              'options_local_NMF': options_local_NMF,
                              'rolling_sum': rolling_sum,
                              'rolling_length': 100,
                              'min_corr': min_corr,
                              'min_pnr': min_pnr,
                              'ring_size_factor': ring_size_factor,
                              'center_psf': center_psf,
                              'ssub_B': ssub_B,
                              'init_iter': init_iter
                              }

    options['spatial_params'] = {
        'dims': dims,                   # number of rows, columns [and depths]
        # method for determining footprint of spatial components ('ellipse' or 'dilate')
        'method': 'dilate',  # 'ellipse', 'dilate',
        'dist': 3,                       # expansion factor of ellipse
        # number of pixels to be processed by each worker
        'n_pixels_per_process': n_pixels_per_process,
        # window of median filter
        'medw': (3,) * len(dims),
        'thr_method': 'nrg',  # Method of thresholding ('max' or 'nrg')
        'maxthr': 0.1,                                 # Max threshold
        'nrgthr': 0.9999,                              # Energy threshold
        # Flag to extract connected components (might want to turn to False for dendritic imaging)
        'extract_cc': True,
        # Morphological closing structuring element
        'se': np.ones((3,) * len(dims), dtype=np.uint8),
        # Binary element for determining connectivity
        'ss': np.ones((3,) * len(dims), dtype=np.uint8),
        'expandCore': None,
        'normalize_yyt_one': True,
        'block_size': 1000,
        'num_blocks_per_run': 20,        
        'nb': nb,                                      # number of background components
        # 'nnls_L0'. Nonnegative least square with L0 penalty
        'method_ls': 'lasso_lars',
        #'lasso_lars' lasso lars function from scikit learn
        #'lasso_lars_old' lasso lars from old implementation, will be deprecated
        # whether to update the background components in the spatial phase
        'update_background_components': update_background_components,
        # whether to update the using a low rank approximation. In the False case
        # all the nonzero elements of the background components are updated using
        # hals
        'low_rank_background': low_rank_background
        #(to be used with one background per patch)
    }
    options['temporal_params'] = {
        'ITER': 2,                   # block coordinate descent iterations
        # method for solving the constrained deconvolution problem ('oasis','cvx' or 'cvxpy')
        'method': 'oasis',  # 'cvxpy', # 'oasis'
        # if method cvxpy, primary and secondary (if problem unfeasible for approx
        # solution) solvers to be used with cvxpy, can be 'ECOS','SCS' or 'CVXOPT'
        'solvers': ['ECOS', 'SCS'],
        'p': p,                      # order of AR indicator dynamics
        'memory_efficient': False,
        # flag for setting non-negative baseline (otherwise b >= min(y))
        'bas_nonneg': False,
        # range of normalized frequencies over which to average
        'noise_range': [.25, .5],
        # averaging method ('mean','median','logmexp')
        'noise_method': 'mean',
        # number of autocovariance lags to be considered for time constant estimation
        'lags': 5,
        # bias correction factor (between 0 and 1, close to 1)
        'fudge_factor': .96,
        'nb': nb,                   # number of background components
        'verbosity': False,
        # number of pixels to process at the same time for dot product. Make it
        # smaller if memory problems
        'block_size': block_size
    }
    options['merging'] = {
        'thr': thr,
    }
    options['quality'] = {
        'decay_time': decay_time,  # length of decay of typical transient (in seconds)
        'min_SNR': min_SNR,  # transient SNR threshold
        'SNR_lowest': 0.5,  # minimum accepted SNR value
        'rval_thr': 0.8,  # space correlation threshold
        'rval_lowest': -1,  # minimum accepted space correlation
        'fr': fr,  # imaging frame rate
        'use_cnn': True,  # use CNN based classifier
        'min_cnn_thr': 0.9,  # threshold for CNN classifier
        'cnn_lowest': 0.1,  # minimum accepted value for CNN classifier
        'gSig_range': None  # range for gSig scale for CNN classifier
    }
    options['online'] = {
        'expected_comps': 500,  # number of expected components
        'min_SNR': min_SNR,  # minimum SNR for accepting a new trace
        'N_samples_exceptionality': np.ceil(fr*decay_time).astype('int'),  # timesteps to compute SNR
        'thresh_fitness_raw': None,  # threshold for trace SNR (computed below)
        'rval_thr': 0.85,  # space correlation threshold
        'use_dense': True,  # flag for representation and storing of A and b
        'max_num_added': 3,  # maximum number of new components for each frame
        'min_num_trial': 3,  # number of mew possible components for each frame
        'path_to_model': os.path.join(caiman_datadir(), 'model',
                                      'cnn_model_online.h5'),
                                      # path to CNN model for testing new comps
        'sniper_mode': True,  # flag for using CNN
        'use_peak_max': False,  # flag for finding candidate centroids
        'use_both': False,  # flag for using both CNN and space correlation
        'init_batch': 200,  # length of mini batch for initialization
        'simultaneously': False,  # demix and deconvolve simultaneously
        'n_refit': 0,  # Additional iterations to simultaneously refit
        'thresh_CNN_noisy': 0.5,  # threshold for online CNN classifier
        'epochs': 1,  # number of epochs
        'ds_factor': 1,  # spatial downsampling for faster processing
        'motion_correct': True,  # flag for motion correction
        'max_shifts': 10,  # maximum shifts during motion correction
        'minibatch_shape': 100,  # number of frames in each minibatch
        'update_num_comps': True,  # flag for searching for new components
        's_min': None,  # minimum spike threshold
        'init_method': 'bare'  # initialization method for first batch
    }
    options['online']['thresh_fitness_raw'] = scipy.special.log_ndtr(-options['online']['min_SNR']) * options['online']['N_samples_exceptionality']
    options['online']['max_shifts'] = np.int(options['online']['max_shifts']/options['online']['ds_factor'])
    return options
>>>>>>> 2b4b31af


#%%
def computeDFF_traces(Yr, A, C, bl, quantileMin=8, frames_window=200):
    extract_DF_F(Yr, A, C, bl, quantileMin, frames_window)


#%%
def extract_DF_F(Yr, A, C, bl, quantileMin=8, frames_window=200, block_size=400, dview=None):
    """ Compute DFF function from cnmf output.
s
     Disclaimer: it might be memory inefficient

    Parameters:
    -----------
    Yr: ndarray (2D)
        movie pixels X time

    A: scipy.sparse.coo_matrix
        spatial components (from cnmf cnm.A)

    C: ndarray
        temporal components (from cnmf cnm.C)

    bl: ndarray
        baseline for each component (from cnmf cnm.bl)

    quantile_min: float
        quantile minimum of the

    frames_window: int
        number of frames for running quantile

    Returns:
    -------

    Cdf:
        the computed Calcium acitivty to the derivative of f

    See Also:
    -------

    ..image::docs/img/onlycnmf.png

    """
    nA = np.array(np.sqrt(A.power(2).sum(0)).T)
    A = scipy.sparse.coo_matrix(A / nA.T)
    C = C * nA
    bl = (bl * nA.T).squeeze()
    nA = np.array(np.sqrt(A.power(2).sum(0)).T)

    T = C.shape[-1]
    if 'memmap' in str(type(Yr)):
        if block_size >= 500:
            print('Forcing single thread for memory issues')
            dview_res = None
        else:
            print('Using thread. If memory issues set block_size larger than 500')
            dview_res = dview

        AY = parallel_dot_product(Yr, A, dview=dview_res, block_size=block_size,
                                  transpose=True).T
    else:
        AY = A.T.dot(Yr)

    bas_val = bl[None, :]
    Bas = np.repeat(bas_val, T, 0).T
    AA = A.T.dot(A)
    AA.setdiag(0)
    Cf = (C - Bas) * (nA**2)
    C2 = AY - AA.dot(C)

    if frames_window is None or frames_window > T:
        Df = np.percentile(C2, quantileMin, axis=1)
        C_df = Cf / Df[:, None]

    else:
        Df = scipy.ndimage.percentile_filter(
            C2, quantileMin, (frames_window, 1))
        C_df = Cf / Df

    return C_df


#%%
def detrend_df_f(A, b, C, f, YrA=None, quantileMin=8, frames_window=500, 
                 flag_auto=True, use_fast=False):
    """ Compute DF/F signal without using the original data.
    In general much faster than extract_DF_F

    Parameters:
    -----------
    A: scipy.sparse.csc_matrix
        spatial components (from cnmf cnm.A)

    b: ndarray
        spatial background components

    C: ndarray
        temporal components (from cnmf cnm.C)

    f: ndarray
        temporal background components

    YrA: ndarray
        residual signals

    quantile_min: float
        quantile used to estimate the baseline (values in [0,100])

    frames_window: int
        number of frames for computing running quantile

    flag_auto: bool
        flag for determining quantile automatically

    use_fast: bool
        flag for using approximate fast percentile filtering

    Returns:
    ----------
    F_df:
        the computed Calcium acitivty to the derivative of f

    """

    if C is None:
        logging.warning("There are no components for DF/F extraction!")
        return None

    if 'csc_matrix' not in str(type(A)):
        A = scipy.sparse.csc_matrix(A)
    if 'array' not in str(type(b)):
        b = b.toarray()
    if 'array' not in str(type(C)):
        C = C.toarray()
    if 'array' not in str(type(f)):
        f = f.toarray()

    nA = np.sqrt(np.ravel(A.power(2).sum(axis=0)))
    nA_mat = scipy.sparse.spdiags(nA, 0, nA.shape[0], nA.shape[0])
    nA_inv_mat = scipy.sparse.spdiags(1. / nA, 0, nA.shape[0], nA.shape[0])
    A = A * nA_inv_mat
    C = nA_mat * C
    if YrA is not None:
        YrA = nA_mat * YrA

    F = C + YrA if YrA is not None else C
    B = A.T.dot(b).dot(f)
    T = C.shape[-1]

    if flag_auto:
        data_prct, val = df_percentile(F[:frames_window], axis=1)
        if frames_window is None or frames_window > T:
            Fd = np.stack([np.percentile(f, prctileMin) for f, prctileMin in
                           zip(F, data_prct)])
            Df = np.stack([np.percentile(f, prctileMin) for f, prctileMin in
                           zip(B, data_prct)])
            F_df = (F - Fd[:, None]) / (Df[:, None] + Fd[:, None])
        else:
            if use_fast:
                Fd = np.stack([fast_prct_filt(f, level=prctileMin,
                                              frames_window=frames_window) for
                               f, prctileMin in zip(F, data_prct)])
                Df = np.stack([fast_prct_filt(f, level=prctileMin,
                                              frames_window=frames_window) for
                               f, prctileMin in zip(B, data_prct)])
            else:
                Fd = np.stack([scipy.ndimage.percentile_filter(
                    f, prctileMin, (frames_window)) for f, prctileMin in
                    zip(F, data_prct)])
                Df = np.stack([scipy.ndimage.percentile_filter(
                    f, prctileMin, (frames_window)) for f, prctileMin in
                    zip(B, data_prct)])
            F_df = (F - Fd) / (Df + Fd)
    else:
        if frames_window is None or frames_window > T:
            Fd = np.percentile(F, quantileMin, axis=1)
            Df = np.percentile(B, quantileMin, axis=1)
            F_df = (F - Fd) / (Df[:, None] + Fd[:, None])
        else:
            Fd = scipy.ndimage.percentile_filter(
                F, quantileMin, (frames_window, 1))
            Df = scipy.ndimage.percentile_filter(
                B, quantileMin, (frames_window, 1))
            F_df = (F - Fd) / (Df + Fd)
    return F_df


#%%

def fast_prct_filt(input_data, level=8, frames_window=1000):
    """
    Fast approximate percentage filtering
    """

    data = np.atleast_2d(input_data).copy()
    T = np.shape(data)[-1]
    downsampfact = frames_window

    elm_missing = int(np.ceil(T * 1.0 / downsampfact)
                      * downsampfact - T)
    padbefore = int(np.floor(elm_missing / 2.))
    padafter = int(np.ceil(elm_missing / 2.))
    tr_tmp = np.pad(data.T, ((padbefore, padafter), (0, 0)), mode='reflect')
    numFramesNew, num_traces = np.shape(tr_tmp)
    #% compute baseline quickly

    tr_BL = np.reshape(tr_tmp, (downsampfact, int(numFramesNew / downsampfact),
                                num_traces), order='F')
    #import pdb
    #pdb.set_trace()
    tr_BL = np.percentile(tr_BL, level, axis=0)
    tr_BL = scipy.ndimage.zoom(np.array(tr_BL, dtype=np.float32),
                               [downsampfact, 1], order=3, mode='nearest',
                               cval=0.0, prefilter=True)

    if padafter == 0:
        data -= tr_BL.T
    else:
        data -= tr_BL[padbefore:-padafter].T

    return data.squeeze()
#%%
def detrend_df_f_auto(A, b, C, f, dims=None, YrA=None, use_annulus = True, 
                      dist1 = 7, dist2 = 5, frames_window=1000, 
                      use_fast = False):
    """
    Compute DF/F using an automated level of percentile filtering based on
    kernel density estimation.

    Parameters:
    -----------
    A: scipy.sparse.csc_matrix
        spatial components (from cnmf cnm.A)

    b: ndarray
        spatial backgrounds

    C: ndarray
        temporal components (from cnmf cnm.C)

    f: ndarray
        temporal background components

    YrA: ndarray
        residual signals

    frames_window: int
        number of frames for running quantile

    use_fast: bool
        flag for using fast approximate percentile filtering

    Returns:
    ----------
    F_df:
        the computed Calcium acitivty to the derivative of f

    """
    if 'csc_matrix' not in str(type(A)):
        A = scipy.sparse.csc_matrix(A)
    if 'array' not in str(type(b)):
        b = b.toarray()
    if 'array' not in str(type(C)):
        C = C.toarray()
    if 'array' not in str(type(f)):
        f = f.toarray()

    nA = np.sqrt(np.ravel(A.power(2).sum(axis=0)))
    nA_mat = scipy.sparse.spdiags(nA, 0, nA.shape[0], nA.shape[0])
    nA_inv_mat = scipy.sparse.spdiags(1. / nA, 0, nA.shape[0], nA.shape[0])
    A = A * nA_inv_mat
    C = nA_mat * C
    if YrA is not None:
        YrA = nA_mat * YrA

    F = C + YrA if YrA is not None else C
    K = A.shape[-1]
    A_ann = A.copy()

    if use_annulus:
        dist1 = 7
        dist2 = 5
        X, Y = np.meshgrid(np.arange(-dist1, dist1), np.arange(-dist1, dist1))
        R = np.sqrt(X**2+Y**2)
        R[R > dist1] = 0
        R[R < dist2] = 0
        R = R.astype('bool')

        for k in range(K):
            a = A[:, k].toarray().reshape(dims, order='F') > 0
            a2 = np.bitwise_xor(morph.binary_dilation(a, R), a)
            a2 = a2.astype(float).flatten(order='F')
            a2 /= np.sqrt(a2.sum())
            a2 = scipy.sparse.csc_matrix(a2)
            A_ann[:, k] = a2.T

    B = A_ann.T.dot(b).dot(f)
    T = C.shape[-1]

    data_prct, val = df_percentile(F[:frames_window], axis=1)

    if frames_window is None or frames_window > T:
        Fd = np.stack([np.percentile(f, prctileMin) for f, prctileMin in
                       zip(F, data_prct)])
        Df = np.stack([np.percentile(f, prctileMin) for f, prctileMin in
                       zip(B, data_prct)])
        F_df = (F - Fd[:, None]) / (Df[:, None] + Fd[:, None])
    else:
        if use_fast:
            Fd = np.stack([fast_prct_filt(f, level=prctileMin,
                                          frames_window=frames_window) for
                           f, prctileMin in zip(F, data_prct)])
            Df = np.stack([fast_prct_filt(f, level=prctileMin,
                                          frames_window=frames_window) for
                           f, prctileMin in zip(B, data_prct)])
        else:
            Fd = np.stack([scipy.ndimage.percentile_filter(
                f, prctileMin, (frames_window)) for f, prctileMin in
                zip(F, data_prct)])
            Df = np.stack([scipy.ndimage.percentile_filter(
                f, prctileMin, (frames_window)) for f, prctileMin in
                zip(B, data_prct)])
        F_df = (F - Fd) / (Df + Fd)

    return F_df

#%%


def manually_refine_components(Y, xxx_todo_changeme, A, C, Cn, thr=0.9, display_numbers=True,
                               max_number=None, cmap=None, **kwargs):
    """Plots contour of spatial components

     against a background image and allows to interactively add novel components by clicking with mouse

     Parameters
     -----------
     Y: ndarray
               movie in 2D

     (dx,dy): tuple
               dimensions of the square used to identify neurons (should be set to the galue of gsiz)

     A:   np.ndarray or sparse matrix
               Matrix of Spatial components (d x K)

     Cn:  np.ndarray (2D)
               Background image (e.g. mean, correlation)

     thr: scalar between 0 and 1
               Energy threshold for computing contours (default 0.995)

     display_number:     Boolean
               Display number of ROIs if checked (default True)

     max_number:    int
               Display the number for only the first max_number components (default None, display all numbers)

     cmap:     string
               User specifies the colormap (default None, default colormap)



     Returns
     --------
     A: np.ndarray
         matrix A os estimated  spatial component contributions

     C: np.ndarray
         array of estimated calcium traces

    """
    (dx, dy) = xxx_todo_changeme
    if issparse(A):
        A = np.array(A.todense())
    else:
        A = np.array(A)

    d1, d2 = np.shape(Cn)
    d, nr = np.shape(A)
    if max_number is None:
        max_number = nr

    x, y = np.mgrid[0:d1:1, 0:d2:1]

    pl.imshow(Cn, interpolation=None, cmap=cmap)
    cm = com(A, d1, d2)

    Bmat = np.zeros((np.minimum(nr, max_number), d1, d2))
    for i in range(np.minimum(nr, max_number)):
        indx = np.argsort(A[:, i], axis=None)[::-1]
        cumEn = np.cumsum(A[:, i].flatten()[indx]**2)
        cumEn /= cumEn[-1]
        Bvec = np.zeros(d)
        Bvec[indx] = cumEn
        Bmat[i] = np.reshape(Bvec, np.shape(Cn), order='F')

    T = np.shape(Y)[-1]

    pl.close()
    fig = pl.figure()
    ax = pl.gca()
    ax.imshow(Cn, interpolation=None, cmap=cmap,
              vmin=np.percentile(Cn[~np.isnan(Cn)], 1), vmax=np.percentile(Cn[~np.isnan(Cn)], 99))
    for i in range(np.minimum(nr, max_number)):
        pl.contour(y, x, Bmat[i], [thr])

    if display_numbers:
        for i in range(np.minimum(nr, max_number)):
            ax.text(cm[i, 1], cm[i, 0], str(i + 1))

    A3 = np.reshape(A, (d1, d2, nr), order='F')
    while True:
        pts = fig.ginput(1, timeout=0)

        if pts != []:
            print(pts)
            xx, yy = np.round(pts[0]).astype(np.int)
            coords_y = np.array(list(range(yy - dy, yy + dy + 1)))
            coords_x = np.array(list(range(xx - dx, xx + dx + 1)))
            coords_y = coords_y[(coords_y >= 0) & (coords_y < d1)]
            coords_x = coords_x[(coords_x >= 0) & (coords_x < d2)]
            a3_tiny = A3[coords_y[0]:coords_y[-1] +
                         1, coords_x[0]:coords_x[-1] + 1, :]
            y3_tiny = Y[coords_y[0]:coords_y[-1] +
                        1, coords_x[0]:coords_x[-1] + 1, :]

            dy_sz, dx_sz = np.shape(a3_tiny)[:-1]
            y2_tiny = np.reshape(y3_tiny, (dx_sz * dy_sz, T), order='F')
            a2_tiny = np.reshape(a3_tiny, (dx_sz * dy_sz, nr), order='F')
            y2_res = y2_tiny - a2_tiny.dot(C)

            y3_res = np.reshape(y2_res, (dy_sz, dx_sz, T), order='F')
            a__, c__, center__, b_in__, f_in__ = greedyROI(
                y3_res, nr=1, gSig=[np.floor(old_div(dx_sz, 2)), np.floor(old_div(dy_sz, 2))], gSiz=[dx_sz, dy_sz])

            a_f = np.zeros((d, 1))
            idxs = np.meshgrid(coords_y, coords_x)
            a_f[np.ravel_multi_index(
                idxs, (d1, d2), order='F').flatten()] = a__

            A = np.concatenate([A, a_f], axis=1)
            C = np.concatenate([C, c__], axis=0)
            indx = np.argsort(a_f, axis=None)[::-1]
            cumEn = np.cumsum(a_f.flatten()[indx]**2)
            cumEn /= cumEn[-1]
            Bvec = np.zeros(d)
            Bvec[indx] = cumEn
            bmat = np.reshape(Bvec, np.shape(Cn), order='F')
            pl.contour(y, x, bmat, [thr])
            pl.pause(.01)

        elif pts == []:
            break

        nr += 1
        A3 = np.reshape(A, (d1, d2, nr), order='F')

    return A, C


#%%
def app_vertex_cover(A):
    """ Finds an approximate vertex cover for a symmetric graph with adjacency matrix A.

     Parameters:
     -----------
     A:    boolean 2d array (K x K)
          Adjacency matrix. A is boolean with diagonal set to 0

     Returns:
     --------
     L:   A vertex cover of A

     @authors by Eftychios A. Pnevmatikakis, Simons Foundation, 2015
    """

    L = []
    while A.any():
        nz = np.nonzero(A)[0]          # find non-zero edges
        u = nz[np.random.randint(0, len(nz))]
        A[u, :] = False
        A[:, u] = False
        L.append(u)

    return np.asarray(L)


def update_order(A, new_a=None, prev_list=None, method='greedy'):
    '''Determines the update order of the temporal components given the spatial
    components by creating a nest of random approximate vertex covers
     Input:
     -------
     A:    np.ndarray
          matrix of spatial components (d x K)
     new_a: sparse array
          spatial component that is added, in order to efficiently update the orders in online scenarios
     prev_list: list of list
          orders from previous iteration, you need to pass if new_a is not None

     Outputs:
     ---------
     O:   list of sets
          list of subsets of components. The components of each subset can be updated in parallel
     lo:  list
          length of each subset

    Written by Eftychios A. Pnevmatikakis, Simons Foundation, 2015
    '''
    K = np.shape(A)[-1]
    if new_a is None and prev_list is None:

        if method is 'greedy':
            prev_list, count_list = update_order_greedy(A, flag_AA=False)
        else:
            prev_list, count_list = update_order_random(A, flag_AA=False)
        return prev_list, count_list

    else:

        if new_a is None or prev_list is None:
            raise Exception(
                'In the online update order you need to provide both new_a and prev_list')

        counter = 0

        AA = A.T.dot(new_a)
        for group in prev_list:
            if AA[list(group)].sum() == 0:
                group.append(K)
                counter += 1
                break

        if counter == 0:
            if prev_list is not None:
                prev_list = list(prev_list)
                prev_list.append([K])

        count_list = [len(gr) for gr in prev_list]

        return prev_list, count_list


#%%
def order_components(A, C):
    """Order components based on their maximum temporal value and size

    Parameters:
    -----------
    A:   sparse matrix (d x K)
         spatial components

    C:   matrix or np.ndarray (K x T)
         temporal components

    Returns:
    -------
    A_or:  np.ndarray
        ordered spatial components

    C_or:  np.ndarray
        ordered temporal components

    srt:   np.ndarray
        sorting mapping

    """
    A = np.array(A.todense())
    nA2 = np.sqrt(np.sum(A**2, axis=0))
    K = len(nA2)
    A = np.array(np.matrix(A) * spdiags(old_div(1, nA2), 0, K, K))
    nA4 = np.sum(A**4, axis=0)**0.25
    C = np.array(spdiags(nA2, 0, K, K) * np.matrix(C))
    mC = np.ndarray.max(np.array(C), axis=1)
    srt = np.argsort(nA4 * mC)[::-1]
    A_or = A[:, srt] * spdiags(nA2[srt], 0, K, K)
    C_or = spdiags(old_div(1., nA2[srt]), 0, K, K) * (C[srt, :])

    return A_or, C_or, srt


def update_order_random(A, flag_AA=True):
    """Determies the update order of temporal components using
    randomized partitions of non-overlapping components
    """

    K = np.shape(A)[-1]
    if flag_AA:
        AA = A.copy()
    else:
        AA = A.T.dot(A)

    AA.setdiag(0)
    F = (AA) > 0
    F = F.toarray()
    rem_ind = np.arange(K)
    O = []
    lo = []
    while len(rem_ind) > 0:
        L = np.sort(app_vertex_cover(F[rem_ind, :][:, rem_ind]))
        if L.size:
            ord_ind = set(rem_ind) - set(rem_ind[L])
            rem_ind = rem_ind[L]
        else:
            ord_ind = set(rem_ind)
            rem_ind = []

        O.append(ord_ind)
        lo.append(len(ord_ind))

    return O[::-1], lo[::-1]


def update_order_greedy(A, flag_AA=True):
    """Determines the update order of the temporal components

    this, given the spatial components using a greedy method
    Basically we can update the components that are not overlapping, in parallel

    Input:
     -------
     A:       sparse crc matrix
              matrix of spatial components (d x K)
     OR
              A.T.dot(A) matrix (d x d) if flag_AA = true

     flag_AA: boolean (default true)

     Outputs:
     ---------
     parllcomp:   list of sets
          list of subsets of components. The components of each subset can be updated in parallel

     len_parrllcomp:  list
          length of each subset

    @author: Eftychios A. Pnevmatikakis, Simons Foundation, 2017
    """
    K = np.shape(A)[-1]
    parllcomp = []
    for i in range(K):
        new_list = True
        for ls in parllcomp:
            if flag_AA:
                if A[i, ls].nnz == 0:
                    ls.append(i)
                    new_list = False
                    break
            else:
                if (A[:, i].T.dot(A[:, ls])).nnz == 0:
                    ls.append(i)
                    new_list = False
                    break

        if new_list:
            parllcomp.append([i])
    len_parrllcomp = [len(ls) for ls in parllcomp]
    return parllcomp, len_parrllcomp
#%%


def compute_residuals(Yr_mmap_file, A_, b_, C_, f_, dview=None, block_size=1000, num_blocks_per_run=5):
    '''compute residuals from memory mapped file and output of CNMF
        Params:
        -------
        A_,b_,C_,f_:
                from CNMF

        block_size: int
            number of pixels processed together

        num_blocks_per_run: int
            nnumber of parallel blocks processes

        Return:
        -------
        YrA: ndarray
            residuals per neuron
    '''
    if not ('sparse' in str(type(A_))):
        A_ = scipy.sparse.coo_matrix(A_)

    Ab = scipy.sparse.hstack((A_, b_)).tocsc()

    Cf = np.vstack((C_, f_))

    nA = np.ravel(Ab.power(2).sum(axis=0))

    if 'mmap' in str(type(Yr_mmap_file)):
        YA = parallel_dot_product(Yr_mmap_file, Ab, dview=dview, block_size=block_size,
                                  transpose=True, num_blocks_per_run=num_blocks_per_run) * scipy.sparse.spdiags(old_div(1., nA), 0, Ab.shape[-1], Ab.shape[-1])
    else:
        YA = (Ab.T.dot(Yr_mmap_file)).T * \
            spdiags(old_div(1., nA), 0, Ab.shape[-1], Ab.shape[-1])

    AA = ((Ab.T.dot(Ab)) * scipy.sparse.spdiags(old_div(1., nA),
                                                0, Ab.shape[-1], Ab.shape[-1])).tocsr()

    return (YA - (AA.T.dot(Cf)).T)[:, :A_.shape[-1]].T


#%%
def normalize_AC(A, C, YrA, b, f, neurons_sn):
    """ Normalize to unit norm A and b
    Parameters:
    ----------
    A,C,Yr,b,f:
        outputs of CNMF
    """
    if 'sparse' in str(type(A)):
        nA = np.ravel(np.sqrt(A.power(2).sum(0)))
    else:
        nA = np.ravel(np.sqrt((A**2).sum(0)))

    if A is not None:
        A /= nA

    if C is not None:
        C = np.array(C)
        C *= nA[:, None]

    if YrA is not None:
        YrA = np.array(YrA)
        YrA *= nA[:, None]

    if b is not None:
        if issparse(b):
            nB = np.ravel(np.sqrt(b.power(2).sum(0)))
            b = csc_matrix(b)
            for k, i in enumerate(b.indptr[:-1]):
                b.data[i:b.indptr[k + 1]] /= nB[k]
        else:
            nB = np.ravel(np.sqrt((b**2).sum(0)))
            b = np.atleast_2d(b)
            b /= nB
        if issparse(f):
            f = csr_matrix(f)
            for k, i in enumerate(f.indptr[:-1]):
                f.data[i:f.indptr[k + 1]] *= nB[k]            
        else:
            f = np.atleast_2d(f)
            f *= nB[:, np.newaxis]

    if neurons_sn is not None:
        neurons_sn *= nA

    return csc_matrix(A), C, YrA, b, f, neurons_sn
#%%<|MERGE_RESOLUTION|>--- conflicted
+++ resolved
@@ -253,7 +253,6 @@
         
         """
 
-<<<<<<< HEAD
         if type(Y) is tuple:
             dims, T = Y[:-1], Y[-1]
         else:
@@ -282,60 +281,60 @@
         }
 
         self.preprocess = {'sn': None,                  # noise level for each pixel
-                                        # range of normalized frequencies over which to average
-                                        'noise_range': [0.25, 0.5],
-                                        # averaging method ('mean','median','logmexp')
-                                        'noise_method': 'mean',
-                                        'max_num_samples_fft': 3 * 1024,
-                                        'n_pixels_per_process': n_pixels_per_process,
-                                        'compute_g': False,            # flag for estimating global time constant
-                                        'p': p,                        # order of AR indicator dynamics
-                                        # number of autocovariance lags to be considered for time
-                                        # constant estimation
-                                        'lags': 5,
-                                        'include_noise': False,        # flag for using noise values when estimating g
-                                        'pixels': None,
-                                        # pixels to be excluded due to saturation
-                                        'check_nan': check_nan
-
-                                        }
+                            # range of normalized frequencies over which to average
+                            'noise_range': [0.25, 0.5],
+                            # averaging method ('mean','median','logmexp')
+                            'noise_method': 'mean',
+                            'max_num_samples_fft': 3 * 1024,
+                            'n_pixels_per_process': n_pixels_per_process,
+                            'compute_g': False,            # flag for estimating global time constant
+                            'p': p,                        # order of AR indicator dynamics
+                            # number of autocovariance lags to be considered for time
+                            # constant estimation
+                            'lags': 5,
+                            'include_noise': False,        # flag for using noise values when estimating g
+                            'pixels': None,
+                            # pixels to be excluded due to saturation
+                            'check_nan': check_nan
+
+                            }
 
         gSig = gSig if gSig is not None else [-1, -1]
 
         self.init = {'K': K,                  # number of components
-                                  'gSig': gSig,                               # size of bounding box
-                                  'gSiz': [np.int((np.ceil(x) * 2) + 1) for x in gSig] if gSiz is None else gSiz,
-                                  'ssub': ssub,             # spatial downsampling factor
-                                  'tsub': tsub,             # temporal downsampling factor
-                                  'nIter': 5,               # number of refinement iterations
-                                  'kernel': None,           # user specified template for greedyROI
-                                  'maxIter': 5,              # number of HALS iterations
-                                  'method': method_init,     # can be greedy_roi or sparse_nmf, local_NMF
-                                  'max_iter_snmf': 500,
-                                  'alpha_snmf': alpha_snmf,
-                                  'sigma_smooth_snmf': (.5, .5, .5),
-                                  'perc_baseline_snmf': 20,
-                                  'nb': nb,                 # number of background components
-                                  # whether to pixelwise equalize the movies during initialization
-                                  'normalize_init': normalize_init,
-                                  # dictionary with parameters to pass to local_NMF initializaer
-                                  'options_local_NMF': options_local_NMF,
-                                  'rolling_sum': rolling_sum,
-                                  'rolling_length': 100,
-                                  'min_corr': min_corr,
-                                  'min_pnr': min_pnr,
-                                  'ring_size_factor': ring_size_factor,
-                                  'center_psf': center_psf,
-                                  'ssub_B': ssub_B,
-                                  'init_iter': init_iter
-                                  }
+                      'gSig': gSig,                               # size of bounding box
+                      'gSiz': [np.int((np.ceil(x) * 2) + 1) for x in gSig] if gSiz is None else gSiz,
+                      'ssub': ssub,             # spatial downsampling factor
+                      'tsub': tsub,             # temporal downsampling factor
+                      'nIter': 5,               # number of refinement iterations
+                      'kernel': None,           # user specified template for greedyROI
+                      'maxIter': 5,              # number of HALS iterations
+                      'method': method_init,     # can be greedy_roi or sparse_nmf, local_NMF
+                      'max_iter_snmf': 500,
+                      'alpha_snmf': alpha_snmf,
+                      'sigma_smooth_snmf': (.5, .5, .5),
+                      'perc_baseline_snmf': 20,
+                      'nb': nb,                 # number of background components
+                      # whether to pixelwise equalize the movies during initialization
+                      'normalize_init': normalize_init,
+                      # dictionary with parameters to pass to local_NMF initializaer
+                      'options_local_NMF': options_local_NMF,
+                      'rolling_sum': rolling_sum,
+                      'rolling_length': 100,
+                      'min_corr': min_corr,
+                      'min_pnr': min_pnr,
+                      'ring_size_factor': ring_size_factor,
+                      'center_psf': center_psf,
+                      'ssub_B': ssub_B,
+                      'init_iter': init_iter
+                      }
 
         self.spatial = {
             'dims': dims,                   # number of rows, columns [and depths]
             # method for determining footprint of spatial components ('ellipse' or 'dilate')
             'method': 'dilate',  # 'ellipse', 'dilate',
             'dist': 3,                       # expansion factor of ellipse
-            # number of pixels to be processed by eacg worker
+            # number of pixels to be processed by each worker
             'n_pixels_per_process': n_pixels_per_process,
             # window of median filter
             'medw': (3,) * len(dims),
@@ -348,6 +347,10 @@
             'se': np.ones((3,) * len(dims), dtype=np.uint8),
             # Binary element for determining connectivity
             'ss': np.ones((3,) * len(dims), dtype=np.uint8),
+            'expandCore': None,
+            'normalize_yyt_one': True,
+            'block_size': 1000,
+            'num_blocks_per_run': 20,
             'nb': nb,                                      # number of background components
             # 'nnls_L0'. Nonnegative least square with L0 penalty
             'method_ls': 'lasso_lars',
@@ -471,193 +474,6 @@
     modified = {o : (d1[o], d2[o]) for o in intersect_keys if np.any(d1[o] != d2[o])}
     same = set(o for o in intersect_keys if np.all(d1[o] == d2[o]))
     return added, removed, modified, same
-=======
-    if type(Y) is tuple:
-        dims, T = Y[:-1], Y[-1]
-    else:
-        dims, T = Y.shape[:-1], Y.shape[-1]
-
-    # print(('using ' + str(n_processes) + ' processes'))
-    # if n_pixels_per_process is None:
-    #     avail_memory_per_process = np.array(psutil.virtual_memory()[1])/2.**30/n_processes
-    #     mem_per_pix = 3.6977678498329843e-09
-    #     n_pixels_per_process = np.int(avail_memory_per_process/8./mem_per_pix/T)
-    #     n_pixels_per_process = np.int(np.minimum(n_pixels_per_process,np.prod(dims) // n_processes))
-
-    # if block_size is None:
-    #     block_size = n_pixels_per_process
-
-    # print(('using ' + str(n_pixels_per_process) + ' pixels per process'))
-    # print(('using ' + str(block_size) + ' block_size'))
-
-    options = dict()
-    options['patch_params'] = {
-        'ssub': p_ssub,             # spatial downsampling factor
-        'tsub': p_tsub,              # temporal downsampling factor
-        'only_init': True,
-        'skip_refinement': False,
-        'remove_very_bad_comps': remove_very_bad_comps,
-        'nb': nb_patch,
-        'in_memory': True
-    }
-
-    options['preprocess_params'] = {'sn': None,                  # noise level for each pixel
-                                    # range of normalized frequencies over which to average
-                                    'noise_range': [0.25, 0.5],
-                                    # averaging method ('mean','median','logmexp')
-                                    'noise_method': 'mean',
-                                    'max_num_samples_fft': 3 * 1024,
-                                    'n_pixels_per_process': n_pixels_per_process,
-                                    'compute_g': False,            # flag for estimating global time constant
-                                    'p': p,                        # order of AR indicator dynamics
-                                    # number of autocovariance lags to be considered for time
-                                    # constant estimation
-                                    'lags': 5,
-                                    'include_noise': False,        # flag for using noise values when estimating g
-                                    'pixels': None,
-                                    # pixels to be excluded due to saturation
-                                    'check_nan': check_nan
-
-                                    }
-
-    gSig = gSig if gSig is not None else [-1, -1]
-
-    options['init_params'] = {'K': K,                  # number of components
-                              'gSig': gSig,                               # size of bounding box
-                              'gSiz': [np.int((np.ceil(x) * 2) + 1) for x in gSig] if gSiz is None else gSiz,
-                              'ssub': ssub,             # spatial downsampling factor
-                              'tsub': tsub,             # temporal downsampling factor
-                              'nIter': 5,               # number of refinement iterations
-                              'kernel': None,           # user specified template for greedyROI
-                              'maxIter': 5,              # number of HALS iterations
-                              'method': method_init,     # can be greedy_roi or sparse_nmf, local_NMF
-                              'max_iter_snmf': 500,
-                              'alpha_snmf': alpha_snmf,
-                              'sigma_smooth_snmf': (.5, .5, .5),
-                              'perc_baseline_snmf': 20,
-                              'nb': nb,                 # number of background components
-                              # whether to pixelwise equalize the movies during initialization
-                              'normalize_init': normalize_init,
-                              # dictionary with parameters to pass to local_NMF initializaer
-                              'options_local_NMF': options_local_NMF,
-                              'rolling_sum': rolling_sum,
-                              'rolling_length': 100,
-                              'min_corr': min_corr,
-                              'min_pnr': min_pnr,
-                              'ring_size_factor': ring_size_factor,
-                              'center_psf': center_psf,
-                              'ssub_B': ssub_B,
-                              'init_iter': init_iter
-                              }
-
-    options['spatial_params'] = {
-        'dims': dims,                   # number of rows, columns [and depths]
-        # method for determining footprint of spatial components ('ellipse' or 'dilate')
-        'method': 'dilate',  # 'ellipse', 'dilate',
-        'dist': 3,                       # expansion factor of ellipse
-        # number of pixels to be processed by each worker
-        'n_pixels_per_process': n_pixels_per_process,
-        # window of median filter
-        'medw': (3,) * len(dims),
-        'thr_method': 'nrg',  # Method of thresholding ('max' or 'nrg')
-        'maxthr': 0.1,                                 # Max threshold
-        'nrgthr': 0.9999,                              # Energy threshold
-        # Flag to extract connected components (might want to turn to False for dendritic imaging)
-        'extract_cc': True,
-        # Morphological closing structuring element
-        'se': np.ones((3,) * len(dims), dtype=np.uint8),
-        # Binary element for determining connectivity
-        'ss': np.ones((3,) * len(dims), dtype=np.uint8),
-        'expandCore': None,
-        'normalize_yyt_one': True,
-        'block_size': 1000,
-        'num_blocks_per_run': 20,        
-        'nb': nb,                                      # number of background components
-        # 'nnls_L0'. Nonnegative least square with L0 penalty
-        'method_ls': 'lasso_lars',
-        #'lasso_lars' lasso lars function from scikit learn
-        #'lasso_lars_old' lasso lars from old implementation, will be deprecated
-        # whether to update the background components in the spatial phase
-        'update_background_components': update_background_components,
-        # whether to update the using a low rank approximation. In the False case
-        # all the nonzero elements of the background components are updated using
-        # hals
-        'low_rank_background': low_rank_background
-        #(to be used with one background per patch)
-    }
-    options['temporal_params'] = {
-        'ITER': 2,                   # block coordinate descent iterations
-        # method for solving the constrained deconvolution problem ('oasis','cvx' or 'cvxpy')
-        'method': 'oasis',  # 'cvxpy', # 'oasis'
-        # if method cvxpy, primary and secondary (if problem unfeasible for approx
-        # solution) solvers to be used with cvxpy, can be 'ECOS','SCS' or 'CVXOPT'
-        'solvers': ['ECOS', 'SCS'],
-        'p': p,                      # order of AR indicator dynamics
-        'memory_efficient': False,
-        # flag for setting non-negative baseline (otherwise b >= min(y))
-        'bas_nonneg': False,
-        # range of normalized frequencies over which to average
-        'noise_range': [.25, .5],
-        # averaging method ('mean','median','logmexp')
-        'noise_method': 'mean',
-        # number of autocovariance lags to be considered for time constant estimation
-        'lags': 5,
-        # bias correction factor (between 0 and 1, close to 1)
-        'fudge_factor': .96,
-        'nb': nb,                   # number of background components
-        'verbosity': False,
-        # number of pixels to process at the same time for dot product. Make it
-        # smaller if memory problems
-        'block_size': block_size
-    }
-    options['merging'] = {
-        'thr': thr,
-    }
-    options['quality'] = {
-        'decay_time': decay_time,  # length of decay of typical transient (in seconds)
-        'min_SNR': min_SNR,  # transient SNR threshold
-        'SNR_lowest': 0.5,  # minimum accepted SNR value
-        'rval_thr': 0.8,  # space correlation threshold
-        'rval_lowest': -1,  # minimum accepted space correlation
-        'fr': fr,  # imaging frame rate
-        'use_cnn': True,  # use CNN based classifier
-        'min_cnn_thr': 0.9,  # threshold for CNN classifier
-        'cnn_lowest': 0.1,  # minimum accepted value for CNN classifier
-        'gSig_range': None  # range for gSig scale for CNN classifier
-    }
-    options['online'] = {
-        'expected_comps': 500,  # number of expected components
-        'min_SNR': min_SNR,  # minimum SNR for accepting a new trace
-        'N_samples_exceptionality': np.ceil(fr*decay_time).astype('int'),  # timesteps to compute SNR
-        'thresh_fitness_raw': None,  # threshold for trace SNR (computed below)
-        'rval_thr': 0.85,  # space correlation threshold
-        'use_dense': True,  # flag for representation and storing of A and b
-        'max_num_added': 3,  # maximum number of new components for each frame
-        'min_num_trial': 3,  # number of mew possible components for each frame
-        'path_to_model': os.path.join(caiman_datadir(), 'model',
-                                      'cnn_model_online.h5'),
-                                      # path to CNN model for testing new comps
-        'sniper_mode': True,  # flag for using CNN
-        'use_peak_max': False,  # flag for finding candidate centroids
-        'use_both': False,  # flag for using both CNN and space correlation
-        'init_batch': 200,  # length of mini batch for initialization
-        'simultaneously': False,  # demix and deconvolve simultaneously
-        'n_refit': 0,  # Additional iterations to simultaneously refit
-        'thresh_CNN_noisy': 0.5,  # threshold for online CNN classifier
-        'epochs': 1,  # number of epochs
-        'ds_factor': 1,  # spatial downsampling for faster processing
-        'motion_correct': True,  # flag for motion correction
-        'max_shifts': 10,  # maximum shifts during motion correction
-        'minibatch_shape': 100,  # number of frames in each minibatch
-        'update_num_comps': True,  # flag for searching for new components
-        's_min': None,  # minimum spike threshold
-        'init_method': 'bare'  # initialization method for first batch
-    }
-    options['online']['thresh_fitness_raw'] = scipy.special.log_ndtr(-options['online']['min_SNR']) * options['online']['N_samples_exceptionality']
-    options['online']['max_shifts'] = np.int(options['online']['max_shifts']/options['online']['ds_factor'])
-    return options
->>>>>>> 2b4b31af
-
 
 #%%
 def computeDFF_traces(Yr, A, C, bl, quantileMin=8, frames_window=200):
