--- conflicted
+++ resolved
@@ -224,13 +224,9 @@
 
             if len(indexes) == 0:
                 indexes = set(LOC[i])
-<<<<<<< HEAD
-                logging.debug('Neuron:' + str(i) + ' includes overlapping spiking neurons')
-=======
                 logging.warning('Component {0} is only active '.format(i) +
                                 'jointly with neighboring components. Space ' +
                                 'correlation calculation might be unreliable.')
->>>>>>> bb7c3c65
 
             indexes = np.array(list(indexes)).astype(np.int)
             px = np.where(atemp > 0)[0]
@@ -291,17 +287,6 @@
             loaded_model.load_weights(model_name + '.h5')
             loaded_model.compile('sgd', 'mse')
         else:
-<<<<<<< HEAD
-            raise FileNotFoundError("File for requested model {} not found".format(model_name))
-        with open(model_file, 'r') as json_file:
-            logging.debug('USING MODEL:' + model_file)
-            loaded_model_json = json_file.read()
-
-        loaded_model = model_from_json(loaded_model_json)
-        loaded_model.load_weights(model_name + '.h5')
-        loaded_model.compile('sgd', 'mse')
-        logging.debug("Loaded CNN model from disk")
-=======
             if os.path.isfile(os.path.join(caiman_datadir(), model_name + ".h5.pb")):
                 model_file    = os.path.join(caiman_datadir(), model_name + ".h5.pb")
             elif os.path.isfile(model_name + ".h5.pb"):
@@ -310,8 +295,8 @@
                 raise FileNotFoundError("File for requested model {} not found".format(model_name))
             loaded_model = load_graph(model_file)
 
-        logging.info("Loaded model from disk")
->>>>>>> bb7c3c65
+        logging.debug("Loaded model from disk")
+
     half_crop = np.minimum(
         gSig[0] * 4 + 1, patch_size), np.minimum(gSig[1] * 4 + 1, patch_size)
     dims = np.array(dims)
