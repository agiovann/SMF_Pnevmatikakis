#!/usr/bin/env python
# -*- coding: utf-8 -*-

"""
@author Andrea Giovannucci,

The functions apply_shifts_dft, register_translation, _compute_error, _compute_phasediff, and _upsampled_dft are from
SIMA (https://github.com/losonczylab/sima), licensed under the  GNU GENERAL PUBLIC LICENSE, Version 2, 1991.
These same functions were adapted from sckikit-image, licensed as follows:

Copyright (C) 2011, the scikit-image team
 All rights reserved.

 Redistribution and use in source and binary forms, with or without
 modification, are permitted provided that the following conditions are
 met:

  1. Redistributions of source code must retain the above copyright
     notice, this list of conditions and the following disclaimer.
  2. Redistributions in binary form must reproduce the above copyright
     notice, this list of conditions and the following disclaimer in
     the documentation and/or other materials provided with the
     distribution.
  3. Neither the name of skimage nor the names of its contributors may be
     used to endorse or promote products derived from this software without
     specific prior written permission.

 THIS SOFTWARE IS PROVIDED BY THE AUTHOR ``AS IS'' AND ANY EXPRESS OR
 IMPLIED WARRANTIES, INCLUDING, BUT NOT LIMITED TO, THE IMPLIED
 WARRANTIES OF MERCHANTABILITY AND FITNESS FOR A PARTICULAR PURPOSE ARE
 DISCLAIMED. IN NO EVENT SHALL THE AUTHOR BE LIABLE FOR ANY DIRECT,
 INDIRECT, INCIDENTAL, SPECIAL, EXEMPLARY, OR CONSEQUENTIAL DAMAGES
 (INCLUDING, BUT NOT LIMITED TO, PROCUREMENT OF SUBSTITUTE GOODS OR
 SERVICES; LOSS OF USE, DATA, OR PROFITS; OR BUSINESS INTERRUPTION)
 HOWEVER CAUSED AND ON ANY THEORY OF LIABILITY, WHETHER IN CONTRACT,
 STRICT LIABILITY, OR TORT (INCLUDING NEGLIGENCE OR OTHERWISE) ARISING
 IN ANY WAY OUT OF THE USE OF THIS SOFTWARE, EVEN IF ADVISED OF THE
 POSSIBILITY OF SUCH DAMAGE.

"""

from past.builtins import basestring
from builtins import zip
from builtins import map
from builtins import str
from builtins import range
from past.utils import old_div
import collections
import cv2
import gc
import h5py
import itertools
import logging
import numpy as np
from numpy.fft import ifftshift
import os
import pylab as pl
import tifffile
from typing import List, Optional

import caiman as cm
import caiman.base.movies
import caiman.motion_correction
from caiman.paths import memmap_frames_filename
from .mmapping import prepare_shape

try:
    cv2.setNumThreads(0)
except:
    pass

from cv2 import dft as fftn
from cv2 import idft as ifftn
opencv = True

try:
    import pycuda.gpuarray as gpuarray
    import pycuda.driver as cudadrv
    import atexit
    HAS_CUDA = True
except ImportError:
    HAS_CUDA = False

try:
    profile
except:
    def profile(a): return a
#%%


class MotionCorrect(object):
    """
        class implementing motion correction operations
       """

    def __init__(self, fname, min_mov=None, dview=None, max_shifts=(6, 6), niter_rig=1, splits_rig=14, num_splits_to_process_rig=None,
                 strides=(96, 96), overlaps=(32, 32), splits_els=14, num_splits_to_process_els=[7, None],
                 upsample_factor_grid=4, max_deviation_rigid=3, shifts_opencv=True, nonneg_movie=True, gSig_filt=None,
                 use_cuda=False, border_nan=True, pw_rigid=False, num_frames_split=80, var_name_hdf5='mov'):
        """
        Constructor class for motion correction operations

        Args:
           fname: str
               path to file to motion correct

           min_mov: int16 or float32
               estimated minimum value of the movie to produce an output that is positive

           dview: ipyparallel view object list
               to perform parallel computing, if NOne will operate in single thread

           max_shifts: tuple
               maximum allow rigid shift

           niter_rig':int
               maximum number of iterations rigid motion correction, in general is 1. 0
               will quickly initialize a template with the first frames

           splits_rig': int
            for parallelization split the movies in  num_splits chuncks across time

           num_splits_to_process_rig:list,
               if none all the splits are processed and the movie is saved, otherwise at each iteration
               num_splits_to_process_rig are considered

           strides: tuple
               intervals at which patches are laid out for motion correction

           overlaps: tuple
               overlap between pathes (size of patch strides+overlaps)

           pw_rigig: bool, default: False
               flag for performing motion correction when calling motion_correct

           splits_els':list
               for parallelization split the movies in  num_splits chuncks across time

           num_splits_to_process_els:list,
               if none all the splits are processed and the movie is saved  otherwise at each iteration
                num_splits_to_process_els are considered

           upsample_factor_grid:int,
               upsample factor of shifts per patches to avoid smearing when merging patches

           max_deviation_rigid:int
               maximum deviation allowed for patch with respect to rigid shift

           shifts_opencv: Bool
               apply shifts fast way (but smoothing results)

           nonneg_movie: boolean
               make the SAVED movie and template mostly nonnegative by removing min_mov from movie

           use_cuda : bool, optional
               Use skcuda.fft (if available). Default: False

           border_nan : bool or string, optional
               Specifies how to deal with borders. (True, False, 'copy', 'min')

           num_frames_split: int, default: 80
               Number of frames in each batch. Used when cosntructing the options
               through the params object

           var_name_hdf5: str, default: 'mov'
               If loading from hdf5, name of the variable to load

       Returns:
           self

        """
        if 'ndarray' in str(type(fname)):
            logging.info('Creating file for motion correction "tmp_mov_mot_corr.hdf5"')
            cm.movie(fname).save('./tmp_mov_mot_corr.hdf5')
            fname = ['./tmp_mov_mot_corr.hdf5']

        if type(fname) is not list:
            fname = [fname]

        self.fname = fname
        self.dview = dview
        self.max_shifts = max_shifts
        self.niter_rig = niter_rig
        self.splits_rig = splits_rig
        self.num_splits_to_process_rig = num_splits_to_process_rig
        self.strides = strides
        self.overlaps = overlaps
        self.splits_els = splits_els
        self.num_splits_to_process_els = num_splits_to_process_els
        self.upsample_factor_grid = upsample_factor_grid
        self.max_deviation_rigid = max_deviation_rigid
        self.shifts_opencv = shifts_opencv
        self.min_mov = min_mov
        self.nonneg_movie = nonneg_movie
        self.gSig_filt = gSig_filt
        self.use_cuda = use_cuda
        self.border_nan = border_nan
        self.pw_rigid = pw_rigid
        self.var_name_hdf5 = var_name_hdf5
        if self.use_cuda and not HAS_CUDA:
            logging.debug("pycuda is unavailable. Falling back to default FFT.")

    def motion_correct(self, template=None, save_movie=False):
        """general function for performing all types of motion correction. The
        function will perform either rigid or piecewise rigid motion correction
        depending on the attribute self.pw_rigid and will perform high pass
        spatial filtering for determining the motion (used in 1p data) if the
        attribute self.gSig_filt is not None. A template can be passed, and the
        output can be saved as a memory mapped file.

        Args:
            template: nd.array, default: None
                template provided by user for motion correction

            save_movie: bool, default: False
                flag for saving motion corrected file(s) as memory mapped file(s)

        Returns:
            self
        """
        # TODO: Review the docs here, and also why we would ever return self
        #       from a method that is not a constructor
        if self.min_mov is None:
            if self.gSig_filt is None:

                self.min_mov = np.array([cm.load(self.fname[0],
                                                 var_name_hdf5=self.var_name_hdf5,
                                                 subindices=slice(400))]).min()
            else:
                self.min_mov = np.array([high_pass_filter_space(m_, self.gSig_filt)
                    for m_ in cm.load(self.fname[0], var_name_hdf5=self.var_name_hdf5,
                                      subindices=slice(400))]).min()

        if self.pw_rigid:
            self.motion_correct_pwrigid(template=template, save_movie=save_movie)
            b0 = np.ceil(np.maximum(np.max(np.abs(self.x_shifts_els)),
                                    np.max(np.abs(self.y_shifts_els))))
        else:
            self.motion_correct_rigid(template=template, save_movie=save_movie)
            b0 = np.ceil(np.max(np.abs(self.shifts_rig)))
        self.border_to_0 = b0.astype(np.int)
        self.mmap_file = self.fname_tot_els if self.pw_rigid else self.fname_tot_rig
        return self

    def motion_correct_rigid(self, template=None, save_movie=False):
        """
        Perform rigid motion correction

        Args:
            template: ndarray 2D
                if known, one can pass a template to register the frames to

            save_movie_rigid:Bool
                save the movies vs just get the template

        Returns:
            self

        Important Fields:
            self.fname_tot_rig: name of the mmap file saved

            self.total_template_rig: template updated by iterating  over the chunks

            self.templates_rig: list of templates. one for each chunk

            self.shifts_rig: shifts in x and y per frame
        """
        logging.debug('Entering Rigid Motion Correction')
        logging.debug(-self.min_mov)  # XXX why the minus?
        self.total_template_rig = template
        self.templates_rig:List = []
        self.fname_tot_rig:List = []
        self.shifts_rig:List = []

        for fname_cur in self.fname:
            _fname_tot_rig, _total_template_rig, _templates_rig, _shifts_rig = motion_correct_batch_rigid(
                fname_cur,
                self.max_shifts,
                dview=self.dview,
                splits=self.splits_rig,
                num_splits_to_process=self.num_splits_to_process_rig,
                num_iter=self.niter_rig,
                template=self.total_template_rig,
                shifts_opencv=self.shifts_opencv,
                save_movie_rigid=save_movie,
                add_to_movie=-self.min_mov,
                nonneg_movie=self.nonneg_movie,
                gSig_filt=self.gSig_filt,
                use_cuda=self.use_cuda,
                border_nan=self.border_nan,
                var_name_hdf5=self.var_name_hdf5)
            if template is None:
                self.total_template_rig = _total_template_rig

            self.templates_rig += _templates_rig
            self.fname_tot_rig += [_fname_tot_rig]
            self.shifts_rig += _shifts_rig

        return self

    def motion_correct_pwrigid(
            self,
            save_movie=True,
            template=None,
            show_template=False):
        """Perform pw-rigid motion correction

        Args:
            template: ndarray 2D
                if known, one can pass a template to register the frames to

            save_movie:Bool
                save the movies vs just get the template

            show_template: boolean
                whether to show the updated template at each iteration

        Returns:
            self

        Important Fields:
            self.fname_tot_els: name of the mmap file saved
            self.templates_els: template updated by iterating  over the chunks
            self.x_shifts_els: shifts in x per frame per patch
            self.y_shifts_els: shifts in y per frame per patch
            self.coord_shifts_els: coordinates associated to the patch for
            values in x_shifts_els and y_shifts_els
            self.total_template_els: list of templates. one for each chunk

        Raises:
            Exception: 'Error: Template contains NaNs, Please review the parameters'
        """

        num_iter = 1
        if template is None:
            logging.info('Generating template by rigid motion correction')
            self = self.motion_correct_rigid()
            self.total_template_els = self.total_template_rig.copy()
        else:
            self.total_template_els = template

        self.fname_tot_els:List = []
        self.templates_els:List = []
        self.x_shifts_els:List = []
        self.y_shifts_els:List = []
        self.coord_shifts_els:List = []
        for name_cur in self.fname:
            for num_splits_to_process in self.num_splits_to_process_els:
                _fname_tot_els, new_template_els, _templates_els,\
                    _x_shifts_els, _y_shifts_els, _coord_shifts_els = motion_correct_batch_pwrigid(
                        name_cur, self.max_shifts, self.strides, self.overlaps, -self.min_mov,
                        dview=self.dview, upsample_factor_grid=self.upsample_factor_grid,
                        max_deviation_rigid=self.max_deviation_rigid, splits=self.splits_els,
                        num_splits_to_process=num_splits_to_process, num_iter=num_iter, template=self.total_template_els,
                        shifts_opencv=self.shifts_opencv, save_movie=save_movie, nonneg_movie=self.nonneg_movie, gSig_filt=self.gSig_filt,
                        use_cuda=self.use_cuda, border_nan=self.border_nan, var_name_hdf5=self.var_name_hdf5)
                if show_template:
                    pl.imshow(new_template_els)
                    pl.pause(.5)
                if np.isnan(np.sum(new_template_els)):
                    raise Exception(
                        'Template contains NaNs, something went wrong. Reconsider the parameters')

            if template is None:
                self.total_template_els = new_template_els

            self.fname_tot_els += [_fname_tot_els]
            self.templates_els += _templates_els
            self.x_shifts_els += _x_shifts_els
            self.y_shifts_els += _y_shifts_els
            self.coord_shifts_els += _coord_shifts_els
        return self

    def apply_shifts_movie(self, fname, rigid_shifts=True, border_nan=True):
        """
        Applies shifts found by registering one file to a different file. Useful
        for cases when shifts computed from a structural channel are applied to a
        functional channel. Currently only application of shifts through openCV is
        supported.

        Args:
            fname: str
                name of the movie to motion correct. It should not contain nans. All the loadable formats from CaImAn are acceptable

            rigid_shifts: bool
                apply rigid or pw-rigid shifts (must exist in the mc object)

        Returns:
            m_reg: caiman movie object
                caiman movie object with applied shifts (not memory mapped)
        """

        Y = cm.load(fname).astype(np.float32)

        if rigid_shifts is True:
            if self.shifts_opencv:
                m_reg = [apply_shift_iteration(img, shift, border_nan=border_nan)
                         for img, shift in zip(Y, self.shifts_rig)]
            else:
                m_reg = [apply_shifts_dft(img, (
                    sh[0], sh[1]), 0, is_freq=False, border_nan=border_nan) for img, sh in zip(
                    Y, self.shifts_rig)]
        else:
            dims_grid = tuple(np.max(np.stack(self.coord_shifts_els[0], axis=1), axis=1) - np.min(
                np.stack(self.coord_shifts_els[0], axis=1), axis=1) + 1)
            shifts_x = np.stack([np.reshape(_sh_, dims_grid, order='C').astype(
                np.float32) for _sh_ in self.x_shifts_els], axis=0)
            shifts_y = np.stack([np.reshape(_sh_, dims_grid, order='C').astype(
                np.float32) for _sh_ in self.y_shifts_els], axis=0)
            dims = Y.shape[1:]
            x_grid, y_grid = np.meshgrid(np.arange(0., dims[0]).astype(
                np.float32), np.arange(0., dims[1]).astype(np.float32))
            m_reg = [cv2.remap(img,
                               -cv2.resize(shiftY, dims) + x_grid, -cv2.resize(shiftX, dims) + y_grid, cv2.INTER_CUBIC)
                     for img, shiftX, shiftY in zip(Y, shifts_x, shifts_y)]

        return cm.movie(np.stack(m_reg, axis=0))


#%%
def apply_shift_iteration(img, shift, border_nan=False, border_type=cv2.BORDER_REFLECT):
    # todo todocument

    sh_x_n, sh_y_n = shift
    w_i, h_i = img.shape
    M = np.float32([[1, 0, sh_y_n], [0, 1, sh_x_n]])
    min_, max_ = np.nanmin(img), np.nanmax(img)
    img = np.clip(cv2.warpAffine(img, M, (h_i, w_i),
                                 flags=cv2.INTER_CUBIC, borderMode=border_type), min_, max_)
    if border_nan is not False:
        max_w, max_h, min_w, min_h = 0, 0, 0, 0
        max_h, max_w = np.ceil(np.maximum(
            (max_h, max_w), shift)).astype(np.int)
        min_h, min_w = np.floor(np.minimum(
            (min_h, min_w), shift)).astype(np.int)
        if border_nan is True:
            img[:max_h, :] = np.nan
            if min_h < 0:
                img[min_h:, :] = np.nan
            img[:, :max_w] = np.nan
            if min_w < 0:
                img[:, min_w:] = np.nan
        elif border_nan == 'min':
            img[:max_h, :] = min_
            if min_h < 0:
                img[min_h:, :] = min_
            img[:, :max_w] = min_
            if min_w < 0:
                img[:, min_w:] = min_
        elif border_nan == 'copy':
            if max_h > 0:
                img[:max_h] = img[max_h]
            if min_h < 0:
                img[min_h:] = img[min_h-1]
            if max_w > 0:
                img[:, :max_w] = img[:, max_w, np.newaxis]
            if min_w < 0:
                img[:, min_w:] = img[:, min_w-1, np.newaxis]

    return img


#%%
def apply_shift_online(movie_iterable, xy_shifts, save_base_name=None, order='F'):
    # todo todocument

    if len(movie_iterable) != len(xy_shifts):
        raise Exception('Number of shifts does not match movie length!')
    count = 0
    new_mov = []
    dims = (len(movie_iterable),) + movie_iterable[0].shape # TODO: Refactor so length is either tracked separately or is last part of tuple

    if save_base_name is not None:
        fname_tot = memmap_frames_filename(save_base_name, dims[1:], dims[0], order)
        big_mov = np.memmap(fname_tot, mode='w+', dtype=np.float32,
                            shape=prepare_shape((np.prod(dims[1:]), dims[0])), order=order)

    for page, shift in zip(movie_iterable, xy_shifts):
        if 'tifffile' in str(type(movie_iterable[0])):
            page = page.asarray()

        img = np.array(page, dtype=np.float32)
        new_img = apply_shift_iteration(img, shift)
        if save_base_name is not None:
            big_mov[:, count] = np.reshape(
                new_img, np.prod(dims[1:]), order='F')
        else:
            new_mov.append(new_img)
        count += 1

    if save_base_name is not None:
        big_mov.flush()
        del big_mov
        return fname_tot
    else:
        return np.array(new_mov)
#%%

def motion_correct_oneP_rigid(
        filename,
        gSig_filt,
        max_shifts,
        dview=None,
        splits_rig=10,
        save_movie=True,
        border_nan=True):
    '''Perform rigid motion correction on one photon imaging movies

    Args:
        filename: str
            name of the file to correct
        gSig_filt:
            size of the filter. If algorithm does not work change this parameters
        max_shifts: tuple of ints
            max shifts in x and y allowed
        dview:
            handle to cluster
        splits_rig: int
            number of chunks for parallelizing motion correction (remember that it should hold that length_movie/num_splits_to_process_rig>100)
        save_movie: bool
            whether to save the movie in memory mapped format
        border_nan : bool or string, optional
            Specifies how to deal with borders. (True, False, 'copy', 'min')        

    Returns:
        Motion correction object
    '''
    min_mov = np.array([caiman.motion_correction.high_pass_filter_space(
        m_, gSig_filt) for m_ in cm.load(filename[0], subindices=range(400))]).min()
    new_templ = None

    # TODO: needinfo how the classes works
    mc = MotionCorrect(
        filename,
        min_mov,
        dview=dview,
        max_shifts=max_shifts,
        niter_rig=1,
        splits_rig=splits_rig,
        num_splits_to_process_rig=None,
        shifts_opencv=True,
        nonneg_movie=True,
        gSig_filt=gSig_filt,
        border_nan=border_nan)

    mc.motion_correct_rigid(save_movie=save_movie, template=new_templ)

    return mc

def motion_correct_oneP_nonrigid(
        filename,
        gSig_filt,
        max_shifts,
        strides,
        overlaps,
        splits_els,
        upsample_factor_grid,
        max_deviation_rigid,
        dview=None,
        splits_rig=10,
        save_movie=True,
        new_templ=None,
        border_nan=True):
    '''Perform rigid motion correction on one photon imaging movies

    Args:
        filename: str
            name of the file to correct
        gSig_filt:
            size of the filter. If algorithm does not work change this parameters
        max_shifts: tuple of ints
            max shifts in x and y allowed
        dview:
            handle to cluster
        splits_rig: int
            number of chunks for parallelizing motion correction (remember that it should hold that length_movie/num_splits_to_process_rig>100)
        save_movie: bool
            whether to save the movie in memory mapped format
        border_nan : bool or string, optional
            specifies how to deal with borders. (True, False, 'copy', 'min')

    Returns:
        Motion correction object
    '''

    if new_templ is None:
        min_mov = np.array([cm.motion_correction.high_pass_filter_space(
            m_, gSig_filt) for m_ in cm.load(filename, subindices=range(400))]).min()
    else:
        min_mov = np.min(new_templ)

    # TODO: needinfo how the classes works
    mc = MotionCorrect(
        filename,
        min_mov,
        dview=dview,
        max_shifts=max_shifts,
        niter_rig=1,
        splits_rig=splits_rig,
        num_splits_to_process_rig=None,
        shifts_opencv=True,
        nonneg_movie=True,
        gSig_filt=gSig_filt,
        strides=strides,
        overlaps=overlaps,
        splits_els=splits_els,
        upsample_factor_grid=upsample_factor_grid,
        max_deviation_rigid=max_deviation_rigid,
        border_nan=border_nan)

    mc.motion_correct_pwrigid(save_movie=True, template=new_templ)
    return mc

def motion_correct_online_multifile(list_files, add_to_movie, order='C', **kwargs):
    # todo todocument

    kwargs['order'] = order
    all_names = []
    all_shifts = []
    all_xcorrs = []
    all_templates = []
    template = None
    kwargs_ = kwargs.copy()
    kwargs_['order'] = order
    total_frames = 0
    for file_ in list_files:
        logging.info(('Processing:' + file_))
        kwargs_['template'] = template
        kwargs_['save_base_name'] = file_[:-4]
        tffl = tifffile.TiffFile(file_)
        shifts, xcorrs, template, fname_tot = motion_correct_online(
            tffl, add_to_movie, **kwargs_)[0:4]
        all_names.append(fname_tot)
        all_shifts.append(shifts)
        all_xcorrs.append(xcorrs)
        all_templates.append(template)
        total_frames = total_frames + len(shifts)

    return all_names, all_shifts, all_xcorrs, all_templates


#%%
def motion_correct_online(movie_iterable, add_to_movie, max_shift_w=25, max_shift_h=25, save_base_name=None, order='C',
                          init_frames_template=100, show_movie=False, bilateral_blur=False, template=None, min_count=1000,
                          border_to_0=0, n_iter=1, remove_blanks=False, show_template=False, return_mov=False,
                          use_median_as_template=False):
    # todo todocument

    shifts = []  # store the amount of shift in each frame
    xcorrs = []
    if remove_blanks and n_iter == 1:
        raise Exception(
            'In order to remove blanks you need at least two iterations n_iter=2')

    if 'tifffile' in str(type(movie_iterable[0])):
        if len(movie_iterable) == 1:
            logging.warning(
                '******** WARNING ****** NEED TO LOAD IN MEMORY SINCE SHAPE OF PAGE IS THE FULL MOVIE')
            movie_iterable = movie_iterable.asarray()
            init_mov = movie_iterable[:init_frames_template]
        else:
            init_mov = [m.asarray()
                        for m in movie_iterable[:init_frames_template]]
    else:
        init_mov = movie_iterable[slice(0, init_frames_template, 1)]

    dims = (len(movie_iterable),) + movie_iterable[0].shape # TODO: Refactor so length is either tracked separately or is last part of tuple
    logging.debug("dimensions:" + str(dims))

    if use_median_as_template:
        template = bin_median(movie_iterable)

    if template is None:
        template = bin_median(init_mov)
        count = init_frames_template
        if np.percentile(template, 1) + add_to_movie < - 10:
            raise Exception(
                'Movie too negative, You need to add a larger value to the movie (add_to_movie)')
        template = np.array(template + add_to_movie, dtype=np.float32)
    else:
        if np.percentile(template, 1) < - 10:
            raise Exception(
                'Movie too negative, You need to add a larger value to the movie (add_to_movie)')
        count = min_count

    min_mov = 0
    buffer_size_frames = 100
    buffer_size_template = 100
    buffer_frames:collections.deque = collections.deque(maxlen=buffer_size_frames)
    buffer_templates:collections.deque = collections.deque(maxlen=buffer_size_template)
    max_w, max_h, min_w, min_h = 0, 0, 0, 0

    big_mov = None
    if return_mov:
        mov:Optional[List] = []
    else:
        mov = None

    for n in range(n_iter):
        if n > 0:
            count = init_frames_template

        if (save_base_name is not None) and (big_mov is None) and (n_iter == (n + 1)):

            if remove_blanks:
                dims = (dims[0], dims[1] + min_h -
                        max_h, dims[2] + min_w - max_w)

            fname_tot:Optional[str] = memmap_frames_filename(save_base_name, dims[1:], dims[0], order)
            big_mov = np.memmap(fname_tot, mode='w+', dtype=np.float32,
                                shape=prepare_shape((np.prod(dims[1:]), dims[0])), order=order)

        else:
            fname_tot = None

        shifts_tmp = []
        xcorr_tmp = []
        for idx_frame, page in enumerate(movie_iterable):

            if 'tifffile' in str(type(movie_iterable[0])):
                page = page.asarray()

            img = np.array(page, dtype=np.float32)
            img = img + add_to_movie

            new_img, template_tmp, shift, avg_corr = motion_correct_iteration(
                img, template, count, max_shift_w=max_shift_w, max_shift_h=max_shift_h, bilateral_blur=bilateral_blur)

            max_h, max_w = np.ceil(np.maximum(
                (max_h, max_w), shift)).astype(np.int)
            min_h, min_w = np.floor(np.minimum(
                (min_h, min_w), shift)).astype(np.int)

            if count < (buffer_size_frames + init_frames_template):
                template_old = template
                template = template_tmp
            else:
                template_old = template
            buffer_frames.append(new_img)

            if count % 100 == 0:
                if count >= (buffer_size_frames + init_frames_template):
                    buffer_templates.append(np.mean(buffer_frames, 0))
                    template = np.median(buffer_templates, 0)

                if show_template:
                    pl.cla()
                    pl.imshow(template, cmap='gray', vmin=250,
                              vmax=350, interpolation='none')
                    pl.pause(.001)

                logging.debug('Relative change in template:' + str(
                    old_div(np.sum(np.abs(template - template_old)), np.sum(np.abs(template)))))
                logging.debug('Iteration:' + str(count))

            if border_to_0 > 0:
                new_img[:border_to_0, :] = min_mov
                new_img[:, :border_to_0] = min_mov
                new_img[:, -border_to_0:] = min_mov
                new_img[-border_to_0:, :] = min_mov

            shifts_tmp.append(shift)
            xcorr_tmp.append(avg_corr)

            if remove_blanks and n > 0 and (n_iter == (n + 1)):

                new_img = new_img[max_h:, :]
                if min_h < 0:
                    new_img = new_img[:min_h, :]
                new_img = new_img[:, max_w:]
                if min_w < 0:
                    new_img = new_img[:, :min_w]

            if (save_base_name is not None) and (n_iter == (n + 1)):
                big_mov[:, idx_frame] = np.reshape(new_img, np.prod(dims[1:]), order='F') # type: ignore
                                                                                          # mypy cannot prove that big_mov is not still None

            if mov is not None and (n_iter == (n + 1)):
                mov.append(new_img)

            if show_movie:
                cv2.imshow('frame', old_div(new_img, 500))
                logging.info(shift)
                if not np.any(np.remainder(shift, 1) == (0, 0)):
                    cv2.waitKey(int(1. / 500 * 1000))

            count += 1
        shifts.append(shifts_tmp)
        xcorrs.append(xcorr_tmp)

    if save_base_name is not None:
        logging.debug('Flushing memory')
        big_mov.flush() # type: ignore # mypy cannot prove big_mov is not still None
        del big_mov
        gc.collect()

    if mov is not None:
        mov = np.dstack(mov).transpose([2, 0, 1])

    return shifts, xcorrs, template, fname_tot, mov


#%%
def motion_correct_iteration(img, template, frame_num, max_shift_w=25,
                             max_shift_h=25, bilateral_blur=False, diameter=10, sigmaColor=10000, sigmaSpace=0):
    # todo todocument
    h_i, w_i = template.shape
    ms_h = max_shift_h
    ms_w = max_shift_w

    if bilateral_blur:
        img = cv2.bilateralFilter(img, diameter, sigmaColor, sigmaSpace)
    templ_crop = template[max_shift_h:h_i - max_shift_h,
                          max_shift_w:w_i - max_shift_w].astype(np.float32)
    res = cv2.matchTemplate(img, templ_crop, cv2.TM_CCORR_NORMED)

    top_left = cv2.minMaxLoc(res)[3]
    avg_corr = np.max(res)
    sh_y, sh_x = top_left

    if (0 < top_left[1] < 2 * ms_h - 1) & (0 < top_left[0] < 2 * ms_w - 1):
        # if max is internal, check for subpixel shift using gaussian
        # peak registration
        log_xm1_y = np.log(res[sh_x - 1, sh_y])
        log_xp1_y = np.log(res[sh_x + 1, sh_y])
        log_x_ym1 = np.log(res[sh_x, sh_y - 1])
        log_x_yp1 = np.log(res[sh_x, sh_y + 1])
        four_log_xy = 4 * np.log(res[sh_x, sh_y])

        sh_x_n = -(sh_x - ms_h + old_div((log_xm1_y - log_xp1_y),
                                         (2 * log_xm1_y - four_log_xy + 2 * log_xp1_y)))
        sh_y_n = -(sh_y - ms_w + old_div((log_x_ym1 - log_x_yp1),
                                         (2 * log_x_ym1 - four_log_xy + 2 * log_x_yp1)))
    else:
        sh_x_n = -(sh_x - ms_h)
        sh_y_n = -(sh_y - ms_w)

    M = np.float32([[1, 0, sh_y_n], [0, 1, sh_x_n]])
    min_, max_ = np.min(img), np.max(img)
    new_img = np.clip(cv2.warpAffine(
        img, M, (w_i, h_i), flags=cv2.INTER_CUBIC, borderMode=cv2.BORDER_REFLECT), min_, max_)

    new_templ = template * frame_num / \
        (frame_num + 1) + 1. / (frame_num + 1) * new_img
    shift = [sh_x_n, sh_y_n]

    return new_img, new_templ, shift, avg_corr

#%%


@profile
def motion_correct_iteration_fast(img, template, max_shift_w=10, max_shift_h=10):
    """ For using in online realtime scenarios """
    h_i, w_i = template.shape
    ms_h = max_shift_h
    ms_w = max_shift_w

    templ_crop = template[max_shift_h:h_i - max_shift_h,
                          max_shift_w:w_i - max_shift_w].astype(np.float32)

    res = cv2.matchTemplate(img, templ_crop, cv2.TM_CCORR_NORMED)
    top_left = cv2.minMaxLoc(res)[3]

    sh_y, sh_x = top_left

    if (0 < top_left[1] < 2 * ms_h - 1) & (0 < top_left[0] < 2 * ms_w - 1):
        # if max is internal, check for subpixel shift using gaussian
        # peak registration
        log_xm1_y = np.log(res[sh_x - 1, sh_y])
        log_xp1_y = np.log(res[sh_x + 1, sh_y])
        log_x_ym1 = np.log(res[sh_x, sh_y - 1])
        log_x_yp1 = np.log(res[sh_x, sh_y + 1])
        four_log_xy = 4 * np.log(res[sh_x, sh_y])

        sh_x_n = -(sh_x - ms_h + old_div((log_xm1_y - log_xp1_y),
                                         (2 * log_xm1_y - four_log_xy + 2 * log_xp1_y)))
        sh_y_n = -(sh_y - ms_w + old_div((log_x_ym1 - log_x_yp1),
                                         (2 * log_x_ym1 - four_log_xy + 2 * log_x_yp1)))
    else:
        sh_x_n = -(sh_x - ms_h)
        sh_y_n = -(sh_y - ms_w)

    M = np.float32([[1, 0, sh_y_n], [0, 1, sh_x_n]])

    new_img = cv2.warpAffine(
        img, M, (w_i, h_i), flags=cv2.INTER_CUBIC, borderMode=cv2.BORDER_REFLECT)

    shift = [sh_x_n, sh_y_n]

    return new_img, shift

#%%


def bin_median(mat, window=10, exclude_nans=True):
    """ compute median of 3D array in along axis o by binning values

    Args:
        mat: ndarray
            input 3D matrix, time along first dimension

        window: int
            number of frames in a bin

    Returns:
        img:
            median image

    Raises:
        Exception 'Path to template does not exist:'+template
    """

    T, d1, d2 = np.shape(mat)
    if T < window:
        window = T
    num_windows = np.int(old_div(T, window))
    num_frames = num_windows * window
    if exclude_nans:
        img = np.nanmedian(np.nanmean(np.reshape(
            mat[:num_frames], (window, num_windows, d1, d2)), axis=0), axis=0)
    else:
        img = np.median(np.mean(np.reshape(
            mat[:num_frames], (window, num_windows, d1, d2)), axis=0), axis=0)

    return img

def process_movie_parallel(arg_in):
    #todo: todocument
    fname, fr, margins_out, template, max_shift_w, max_shift_h, remove_blanks, apply_smooth, save_hdf5 = arg_in

    if template is not None:
        if isinstance(template, basestring):
            if os.path.exists(template):
                template = cm.load(template, fr=1)
            else:
                raise Exception('Path to template does not exist:' + template)

    type_input = str(type(fname))
    if 'movie' in type_input:
        #        logging.info((type(fname)))
        Yr = fname

    elif 'ndarray' in type_input:
        Yr = cm.movie(np.array(fname, dtype=np.float32), fr=fr)
    elif isinstance(fname, basestring):
        Yr = cm.load(fname, fr=fr)
    else:
        raise Exception('Unknown input type:' + type_input)

    if Yr.ndim > 1:
        #        logging.info('loaded')
        if apply_smooth:
            #            logging.info('applying smoothing')
            Yr = Yr.bilateral_blur_2D(
                diameter=10, sigmaColor=10000, sigmaSpace=0)

#        print('Remove BL')
        if margins_out != 0:
            Yr = Yr[:, margins_out:-margins_out, margins_out:-
                    margins_out]  # borders create troubles

#        logging.info('motion correcting')

        Yr, shifts, xcorrs, template = Yr.motion_correct(max_shift_w=max_shift_w, max_shift_h=max_shift_h,
                                                         method='opencv', template=template, remove_blanks=remove_blanks)

        if ('movie' in type_input) or ('ndarray' in type_input):
            #            logging.debug('Returning Values')
            return Yr, shifts, xcorrs, template

        else:

            #            logging.debug('median computing')
            template = Yr.bin_median()
#            logging.debug('saving')
            idx_dot = len(fname.split('.')[-1])
            if save_hdf5:
                Yr.save(fname[:-idx_dot] + 'hdf5')
#            logging.debug('saving 2')
            np.savez(fname[:-idx_dot] + 'npz', shifts=shifts,
                     xcorrs=xcorrs, template=template)
#            logging.debug('deleting')
            del Yr
#            logging.debug('done!')
            return fname[:-idx_dot]
    else:
        return None


#%%
def motion_correct_parallel(file_names, fr=10, template=None, margins_out=0,
                            max_shift_w=5, max_shift_h=5, remove_blanks=False, apply_smooth=False, dview=None, save_hdf5=True):
    """motion correct many movies usingthe ipyparallel cluster

    Args:
        file_names: list of strings
            names of he files to be motion corrected

        fr: double
            fr parameters for calcblitz movie

        margins_out: int
            number of pixels to remove from the borders

    Returns:
        base file names of the motion corrected files:List[str]

    Raises:
        Exception
    """
    args_in = []
    for file_idx, f in enumerate(file_names):
        if type(template) is list:
            args_in.append((f, fr, margins_out, template[file_idx], max_shift_w, max_shift_h,
                            remove_blanks, apply_smooth, save_hdf5))
        else:
            args_in.append((f, fr, margins_out, template, max_shift_w,
                            max_shift_h, remove_blanks, apply_smooth, save_hdf5))

    try:
        if dview is not None:
            if 'multiprocessing' in str(type(dview)):
                file_res = dview.map_async(
                    process_movie_parallel, args_in).get(4294967)
            else:
                file_res = dview.map_sync(process_movie_parallel, args_in)
                dview.results.clear()
        else:
            file_res = list(map(process_movie_parallel, args_in))

    except:
        try:
            if (dview is not None) and 'multiprocessing' not in str(type(dview)):
                dview.results.clear()

        except UnboundLocalError:
            logging.error('could not close client')

        raise

    return file_res

#%%


def _upsampled_dft(data, upsampled_region_size,
                   upsample_factor=1, axis_offsets=None):
    """
    adapted from SIMA (https://github.com/losonczylab) and the scikit-image (http://scikit-image.org/) package.

    Unless otherwise specified by LICENSE.txt files in individual
    directories, all code is

    Copyright (C) 2011, the scikit-image team
    All rights reserved.

    Redistribution and use in source and binary forms, with or without
    modification, are permitted provided that the following conditions are
    met:

     1. Redistributions of source code must retain the above copyright
        notice, this list of conditions and the following disclaimer.
     2. Redistributions in binary form must reproduce the above copyright
        notice, this list of conditions and the following disclaimer in
        the documentation and/or other materials provided with the
        distribution.
     3. Neither the name of skimage nor the names of its contributors may be
        used to endorse or promote products derived from this software without
        specific prior written permission.

    THIS SOFTWARE IS PROVIDED BY THE AUTHOR ``AS IS'' AND ANY EXPRESS OR
    IMPLIED WARRANTIES, INCLUDING, BUT NOT LIMITED TO, THE IMPLIED
    WARRANTIES OF MERCHANTABILITY AND FITNESS FOR A PARTICULAR PURPOSE ARE
    DISCLAIMED. IN NO EVENT SHALL THE AUTHOR BE LIABLE FOR ANY DIRECT,
    INDIRECT, INCIDENTAL, SPECIAL, EXEMPLARY, OR CONSEQUENTIAL DAMAGES
    (INCLUDING, BUT NOT LIMITED TO, PROCUREMENT OF SUBSTITUTE GOODS OR
    SERVICES; LOSS OF USE, DATA, OR PROFITS; OR BUSINESS INTERRUPTION)
    HOWEVER CAUSED AND ON ANY THEORY OF LIABILITY, WHETHER IN CONTRACT,
    STRICT LIABILITY, OR TORT (INCLUDING NEGLIGENCE OR OTHERWISE) ARISING
    IN ANY WAY OUT OF THE USE OF THIS SOFTWARE, EVEN IF ADVISED OF THE
    POSSIBILITY OF SUCH DAMAGE.

    Upsampled DFT by matrix multiplication.

    This code is intended to provide the same result as if the following
    operations were performed:
        - Embed the array "data" in an array that is ``upsample_factor`` times
          larger in each dimension.  ifftshift to bring the center of the
          image to (1,1).
        - Take the FFT of the larger array.
        - Extract an ``[upsampled_region_size]`` region of the result, starting
          with the ``[axis_offsets+1]`` element.

    It achieves this result by computing the DFT in the output array without
    the need to zeropad. Much faster and memory efficient than the zero-padded
    FFT approach if ``upsampled_region_size`` is much smaller than
    ``data.size * upsample_factor``.

    Args:
        data : 2D ndarray
            The input data array (DFT of original data) to upsample.

        upsampled_region_size : integer or tuple of integers, optional
            The size of the region to be sampled.  If one integer is provided, it
            is duplicated up to the dimensionality of ``data``.

        upsample_factor : integer, optional
            The upsampling factor.  Defaults to 1.

        axis_offsets : tuple of integers, optional
            The offsets of the region to be sampled.  Defaults to None (uses
            image center)

    Returns:
        output : 2D ndarray
                The upsampled DFT of the specified region.
    """
    # if people pass in an integer, expand it to a list of equal-sized sections
    if not hasattr(upsampled_region_size, "__iter__"):
        upsampled_region_size = [upsampled_region_size, ] * data.ndim
    else:
        if len(upsampled_region_size) != data.ndim:
            raise ValueError("shape of upsampled region sizes must be equal "
                             "to input data's number of dimensions.")

    if axis_offsets is None:
        axis_offsets = [0, ] * data.ndim
    else:
        if len(axis_offsets) != data.ndim:
            raise ValueError("number of axis offsets must be equal to input "
                             "data's number of dimensions.")

    col_kernel = np.exp(
        (-1j * 2 * np.pi / (data.shape[1] * upsample_factor)) *
        (ifftshift(np.arange(data.shape[1]))[:, None] -
         np.floor(old_div(data.shape[1], 2))).dot(
             np.arange(upsampled_region_size[1])[None, :] - axis_offsets[1])
    )
    row_kernel = np.exp(
        (-1j * 2 * np.pi / (data.shape[0] * upsample_factor)) *
        (np.arange(upsampled_region_size[0])[:, None] - axis_offsets[0]).dot(
            ifftshift(np.arange(data.shape[0]))[None, :] -
            np.floor(old_div(data.shape[0], 2)))
    )

    if data.ndim > 2:
        pln_kernel = np.exp(
        (-1j * 2 * np.pi / (data.shape[2] * upsample_factor)) *
        (np.arange(upsampled_region_size[2])[:, None] - axis_offsets[2]).dot(
                ifftshift(np.arange(data.shape[2]))[None, :] -
                np.floor(old_div(data.shape[2], 2))))

    # output = np.tensordot(np.tensordot(row_kernel,data,axes=[1,0]),col_kernel,axes=[1,0])
    output = np.tensordot(row_kernel, data, axes = [1,0])
    output = np.tensordot(output, col_kernel, axes = [1,0])

    if data.ndim > 2:
        #import pdb
        #pdb.set_trace()
        output = np.tensordot(output, pln_kernel, axes = [1,1])
    #output = row_kernel.dot(data).dot(col_kernel)
    return output


def _compute_phasediff(cross_correlation_max):
    """
    Compute global phase difference between the two images (should be zero if images are non-negative).

    Args:
        cross_correlation_max : complex
            The complex value of the cross correlation at its maximum point.
    """
    return np.arctan2(cross_correlation_max.imag, cross_correlation_max.real)


def _compute_error(cross_correlation_max, src_amp, target_amp):
    """
    Compute RMS error metric between ``src_image`` and ``target_image``.

    Args:
        cross_correlation_max : complex
            The complex value of the cross correlation at its maximum point.

        src_amp : float
            The normalized average image intensity of the source image

        target_amp : float
            The normalized average image intensity of the target image
    """
    error = 1.0 - cross_correlation_max * cross_correlation_max.conj() /\
        (src_amp * target_amp)
    return np.sqrt(np.abs(error))

def init_cuda_process():
    """
    Initialize a PyCUDA context at global scope so that it can be accessed
    from processes when using multithreading
    """
    global cudactx

    cudadrv.init()
    dev = cudadrv.Device(0)
    cudactx = dev.make_context()
    atexit.register(cudactx.pop)


def close_cuda_process(n):
    """
    Cleanup cuda process
    """

    import skcuda.misc as cudamisc
    try:
        cudamisc.done_context(cudactx)
    except:
        pass

#%%

def register_translation_3d(src_image, target_image, space = "real",
                            shifts_lb = None, shifts_ub = None,
                            max_shifts = [10,10,10], upsample_factor = 1):

    """
    Simple script for registering translation in 3D using an FFT approach.
    """

    # images must be the same shape
    if src_image.shape != target_image.shape:
        raise ValueError("Error: images must really be same size for "
                         "register_translation")

    # assume complex data is already in Fourier space
    if space.lower() == 'fourier':
        src_freq = src_image
        target_freq = target_image
    # real data needs to be fft'd.
    elif space.lower() == 'real':
        src_image_cpx = np.array(
            src_image, dtype=np.complex64, copy=False)
        target_image_cpx = np.array(
            target_image, dtype=np.complex64, copy=False)
        src_freq = np.fft.fftn(src_image_cpx)
        target_freq = np.fft.fftn(target_image_cpx)

    shape = src_freq.shape
    image_product = src_freq * target_freq.conj()
    cross_correlation = np.fft.ifftn(image_product)
    CCmax = cross_correlation.max()
    new_cross_corr = np.abs(cross_correlation)
    del cross_correlation

    if (shifts_lb is not None) or (shifts_ub is not None):

        if (shifts_lb[0] < 0) and (shifts_ub[0] >= 0):
            new_cross_corr[shifts_ub[0]:shifts_lb[0], :, :] = 0
        else:
            new_cross_corr[:shifts_lb[0], :, :] = 0
            new_cross_corr[shifts_ub[0]:, :, :] = 0

        if (shifts_lb[1] < 0) and (shifts_ub[1] >= 0):
            new_cross_corr[:, shifts_ub[1]:shifts_lb[1], :] = 0
        else:
            new_cross_corr[:, :shifts_lb[1], :] = 0
            new_cross_corr[:, shifts_ub[1]:, :] = 0

        if (shifts_lb[2] < 0) and (shifts_ub[2] >= 0):
            new_cross_corr[:, :, shifts_ub[2]:shifts_lb[2]] = 0
        else:
            new_cross_corr[:, :, :shifts_lb[2]] = 0
            new_cross_corr[:, :, shifts_ub[2]:] = 0
    else:
        new_cross_corr[max_shifts[0]:-max_shifts[0], :, :] = 0
        new_cross_corr[:, max_shifts[1]:-max_shifts[1], :] = 0
        new_cross_corr[:, :, max_shifts[2]:-max_shifts[2]] = 0

    maxima = np.unravel_index(np.argmax(new_cross_corr), new_cross_corr.shape)
    midpoints = np.array([np.fix(axis_size//2) for axis_size in shape])

    shifts = np.array(maxima, dtype=np.float32)
    shifts[shifts > midpoints] -= np.array(shape)[shifts > midpoints]

    if upsample_factor > 1:

        shifts = old_div(np.round(shifts * upsample_factor), upsample_factor)
        upsampled_region_size = np.ceil(upsample_factor * 1.5)
        # Center of output array at dftshift + 1
        dftshift = np.fix(old_div(upsampled_region_size, 2.0))
        upsample_factor = np.array(upsample_factor, dtype=np.float64)
        normalization = (src_freq.size * upsample_factor ** 2)
        # Matrix multiply DFT around the current shift estimate
        sample_region_offset = dftshift - shifts * upsample_factor

        cross_correlation = _upsampled_dft(image_product.conj(),
                                           upsampled_region_size,
                                           upsample_factor,
                                           sample_region_offset).conj()
        cross_correlation /= normalization
        # Locate maximum and map back to original pixel grid
        maxima = np.array(np.unravel_index(
            np.argmax(np.abs(cross_correlation)),
            cross_correlation.shape),
            dtype=np.float64)
        maxima -= dftshift
        shifts = shifts + old_div(maxima, upsample_factor)
        CCmax = cross_correlation.max()

    for dim in range(src_freq.ndim):
        if shape[dim] == 1:
            shifts[dim] = 0

    return shifts, src_freq, _compute_phasediff(CCmax)

#%%

def register_translation(src_image, target_image, upsample_factor=1,
                         space="real", shifts_lb=None, shifts_ub=None, max_shifts=(10, 10),
                         use_cuda=False):
    """

    adapted from SIMA (https://github.com/losonczylab) and the
    scikit-image (http://scikit-image.org/) package.


    Unless otherwise specified by LICENSE.txt files in individual
    directories, all code is

    Copyright (C) 2011, the scikit-image team
    All rights reserved.

    Redistribution and use in source and binary forms, with or without
    modification, are permitted provided that the following conditions are
    met:

     1. Redistributions of source code must retain the above copyright
        notice, this list of conditions and the following disclaimer.
     2. Redistributions in binary form must reproduce the above copyright
        notice, this list of conditions and the following disclaimer in
        the documentation and/or other materials provided with the
        distribution.
     3. Neither the name of skimage nor the names of its contributors may be
        used to endorse or promote products derived from this software without
        specific prior written permission.

    THIS SOFTWARE IS PROVIDED BY THE AUTHOR ``AS IS'' AND ANY EXPRESS OR
    IMPLIED WARRANTIES, INCLUDING, BUT NOT LIMITED TO, THE IMPLIED
    WARRANTIES OF MERCHANTABILITY AND FITNESS FOR A PARTICULAR PURPOSE ARE
    DISCLAIMED. IN NO EVENT SHALL THE AUTHOR BE LIABLE FOR ANY DIRECT,
    INDIRECT, INCIDENTAL, SPECIAL, EXEMPLARY, OR CONSEQUENTIAL DAMAGES
    (INCLUDING, BUT NOT LIMITED TO, PROCUREMENT OF SUBSTITUTE GOODS OR
    SERVICES; LOSS OF USE, DATA, OR PROFITS; OR BUSINESS INTERRUPTION)
    HOWEVER CAUSED AND ON ANY THEORY OF LIABILITY, WHETHER IN CONTRACT,
    STRICT LIABILITY, OR TORT (INCLUDING NEGLIGENCE OR OTHERWISE) ARISING
    IN ANY WAY OUT OF THE USE OF THIS SOFTWARE, EVEN IF ADVISED OF THE
    POSSIBILITY OF SUCH DAMAGE.
    Efficient subpixel image translation registration by cross-correlation.

    This code gives the same precision as the FFT upsampled cross-correlation
    in a fraction of the computation time and with reduced memory requirements.
    It obtains an initial estimate of the cross-correlation peak by an FFT and
    then refines the shift estimation by upsampling the DFT only in a small
    neighborhood of that estimate by means of a matrix-multiply DFT.

    Args:
        src_image : ndarray
            Reference image.

        target_image : ndarray
            Image to register.  Must be same dimensionality as ``src_image``.

        upsample_factor : int, optional
            Upsampling factor. Images will be registered to within
            ``1 / upsample_factor`` of a pixel. For example
            ``upsample_factor == 20`` means the images will be registered
            within 1/20th of a pixel.  Default is 1 (no upsampling)

        space : string, one of "real" or "fourier"
            Defines how the algorithm interprets input data.  "real" means data
            will be FFT'd to compute the correlation, while "fourier" data will
            bypass FFT of input data.  Case insensitive.

        use_cuda : bool, optional
            Use skcuda.fft (if available). Default: False

    Returns:
        shifts : ndarray
            Shift vector (in pixels) required to register ``target_image`` with
            ``src_image``.  Axis ordering is consistent with numpy (e.g. Z, Y, X)

        error : float
            Translation invariant normalized RMS error between ``src_image`` and
            ``target_image``.

        phasediff : float
            Global phase difference between the two images (should be
            zero if images are non-negative).

    Raises:
     NotImplementedError "Error: register_translation only supports "
                                  "subpixel registration for 2D images"

     ValueError "Error: images must really be same size for "
                         "register_translation"

     ValueError "Error: register_translation only knows the \"real\" "
                         "and \"fourier\" values for the ``space`` argument."

    References:
    .. [1] Manuel Guizar-Sicairos, Samuel T. Thurman, and James R. Fienup,
           "Efficient subpixel image registration algorithms,"
           Optics Letters 33, 156-158 (2008).
    """
    # images must be the same shape
    if src_image.shape != target_image.shape:
        raise ValueError("Error: images must really be same size for "
                         "register_translation")

    # only 2D data makes sense right now
    if src_image.ndim != 2 and upsample_factor > 1:
        raise NotImplementedError("Error: register_translation only supports "
                                  "subpixel registration for 2D images")

    if HAS_CUDA and use_cuda:
        from skcuda.fft import Plan
        from skcuda.fft import fft as cudafft
        from skcuda.fft import ifft as cudaifft
        try:
            cudactx
        except NameError:
            init_cuda_process()

    # assume complex data is already in Fourier space
    if space.lower() == 'fourier':
        src_freq = src_image
        target_freq = target_image
    # real data needs to be fft'd.
    elif space.lower() == 'real':
        if HAS_CUDA and use_cuda:
            # src_image_cpx = np.array(src_image, dtype=np.complex128, copy=False)
            # target_image_cpx = np.array(target_image, dtype=np.complex128, copy=False)

            image_gpu = gpuarray.to_gpu(np.stack((src_image, target_image)).astype(np.complex128))
            freq_gpu = gpuarray.empty((2, src_image.shape[0], src_image.shape[1]), dtype=np.complex128)
            # src_image_gpu = gpuarray.to_gpu(src_image_cpx)
            # src_freq_gpu = gpuarray.empty(src_image_cpx.shape, np.complex128)

            # target_image_gpu = gpuarray.to_gpu(target_image_cpx)
            # target_freq_gpu = gpuarray.empty(target_image_cpx.shape, np.complex128)

            plan = Plan(src_image.shape, np.complex128, np.complex128, batch=2)
            # cudafft(src_image_gpu, src_freq_gpu, plan, scale=True)
            # cudafft(target_image_gpu, target_freq_gpu, plan, scale=True)
            cudafft(image_gpu, freq_gpu, plan, scale=True)
            # src_freq = src_freq_gpu.get()
            # target_freq = target_freq_gpu.get()
            freq = freq_gpu.get()
            src_freq = freq[0, :, :]
            target_freq = freq[1, :, :]

            # del(src_image_gpu)
            # del(src_freq_gpu)
            # del(target_image_gpu)
            # del(target_freq_gpu)
            del(image_gpu)
            del(freq_gpu)
        elif opencv:
            src_freq_1 = fftn(
                src_image, flags=cv2.DFT_COMPLEX_OUTPUT + cv2.DFT_SCALE)
            src_freq = src_freq_1[:, :, 0] + 1j * src_freq_1[:, :, 1]
            src_freq = np.array(src_freq, dtype=np.complex128, copy=False)
            target_freq_1 = fftn(
                target_image, flags=cv2.DFT_COMPLEX_OUTPUT + cv2.DFT_SCALE)
            target_freq = target_freq_1[:, :, 0] + 1j * target_freq_1[:, :, 1]
            target_freq = np.array(
                target_freq, dtype=np.complex128, copy=False)
        else:
            src_image_cpx = np.array(
                src_image, dtype=np.complex128, copy=False)
            target_image_cpx = np.array(
                target_image, dtype=np.complex128, copy=False)
            src_freq = np.fft.fftn(src_image_cpx)
            target_freq = fftn(target_image_cpx)

    else:
        raise ValueError("Error: register_translation only knows the \"real\" "
                         "and \"fourier\" values for the ``space`` argument.")

    # Whole-pixel shift - Compute cross-correlation by an IFFT
    shape = src_freq.shape
    image_product = src_freq * target_freq.conj()
    if HAS_CUDA and use_cuda:
        image_product_gpu = gpuarray.to_gpu(image_product)
        cross_correlation_gpu = gpuarray.empty(
            image_product.shape, np.complex128)
        iplan = Plan(image_product.shape, np.complex128, np.complex128)
        cudaifft(image_product_gpu, cross_correlation_gpu, iplan, scale=True)
        cross_correlation = cross_correlation_gpu.get()
    elif opencv:

        image_product_cv = np.dstack(
            [np.real(image_product), np.imag(image_product)])
        cross_correlation = fftn(
            image_product_cv, flags=cv2.DFT_INVERSE + cv2.DFT_SCALE)
        cross_correlation = cross_correlation[:,
                                              :, 0] + 1j * cross_correlation[:, :, 1]
    else:
        cross_correlation = ifftn(image_product)

    # Locate maximum
    new_cross_corr = np.abs(cross_correlation)

    if (shifts_lb is not None) or (shifts_ub is not None):

        if (shifts_lb[0] < 0) and (shifts_ub[0] >= 0):
            new_cross_corr[shifts_ub[0]:shifts_lb[0], :] = 0
        else:
            new_cross_corr[:shifts_lb[0], :] = 0
            new_cross_corr[shifts_ub[0]:, :] = 0

        if (shifts_lb[1] < 0) and (shifts_ub[1] >= 0):
            new_cross_corr[:, shifts_ub[1]:shifts_lb[1]] = 0
        else:
            new_cross_corr[:, :shifts_lb[1]] = 0
            new_cross_corr[:, shifts_ub[1]:] = 0
    else:

        new_cross_corr[max_shifts[0]:-max_shifts[0], :] = 0

        new_cross_corr[:, max_shifts[1]:-max_shifts[1]] = 0

    maxima = np.unravel_index(np.argmax(new_cross_corr),
                              cross_correlation.shape)
    midpoints = np.array([np.fix(old_div(axis_size, 2))
                          for axis_size in shape])

    shifts = np.array(maxima, dtype=np.float64)
    shifts[shifts > midpoints] -= np.array(shape)[shifts > midpoints]

    if upsample_factor == 1:

        src_amp = old_div(np.sum(np.abs(src_freq) ** 2), src_freq.size)
        target_amp = old_div(
            np.sum(np.abs(target_freq) ** 2), target_freq.size)
        CCmax = cross_correlation.max()
    # If upsampling > 1, then refine estimate with matrix multiply DFT
    else:
        # Initial shift estimate in upsampled grid
        shifts = old_div(np.round(shifts * upsample_factor), upsample_factor)
        upsampled_region_size = np.ceil(upsample_factor * 1.5)
        # Center of output array at dftshift + 1
        dftshift = np.fix(old_div(upsampled_region_size, 2.0))
        upsample_factor = np.array(upsample_factor, dtype=np.float64)
        normalization = (src_freq.size * upsample_factor ** 2)
        # Matrix multiply DFT around the current shift estimate
        sample_region_offset = dftshift - shifts * upsample_factor

        cross_correlation = _upsampled_dft(image_product.conj(),
                                           upsampled_region_size,
                                           upsample_factor,
                                           sample_region_offset).conj()
        cross_correlation /= normalization
        # Locate maximum and map back to original pixel grid
        maxima = np.array(np.unravel_index(
            np.argmax(np.abs(cross_correlation)),
            cross_correlation.shape),
            dtype=np.float64)
        maxima -= dftshift
        shifts = shifts + old_div(maxima, upsample_factor)
        CCmax = cross_correlation.max()
        src_amp = _upsampled_dft(src_freq * src_freq.conj(),
                                 1, upsample_factor)[0, 0]
        src_amp /= normalization
        target_amp = _upsampled_dft(target_freq * target_freq.conj(),
                                    1, upsample_factor)[0, 0]
        target_amp /= normalization

    # If its only one row or column the shift along that dimension has no
    # effect. We set to zero.
    for dim in range(src_freq.ndim):
        if shape[dim] == 1:
            shifts[dim] = 0

    return shifts, src_freq, _compute_phasediff(CCmax)

#%%

def apply_shifts_dft(src_freq, shifts, diffphase, is_freq=True, border_nan=True):
    """
    adapted from SIMA (https://github.com/losonczylab) and the
    scikit-image (http://scikit-image.org/) package.


    Unless otherwise specified by LICENSE.txt files in individual
    directories, all code is

    Copyright (C) 2011, the scikit-image team
    All rights reserved.

    Redistribution and use in source and binary forms, with or without
    modification, are permitted provided that the following conditions are
    met:

     1. Redistributions of source code must retain the above copyright
        notice, this list of conditions and the following disclaimer.
     2. Redistributions in binary form must reproduce the above copyright
        notice, this list of conditions and the following disclaimer in
        the documentation and/or other materials provided with the
        distribution.
     3. Neither the name of skimage nor the names of its contributors may be
        used to endorse or promote products derived from this software without
        specific prior written permission.

    THIS SOFTWARE IS PROVIDED BY THE AUTHOR ``AS IS'' AND ANY EXPRESS OR
    IMPLIED WARRANTIES, INCLUDING, BUT NOT LIMITED TO, THE IMPLIED
    WARRANTIES OF MERCHANTABILITY AND FITNESS FOR A PARTICULAR PURPOSE ARE
    DISCLAIMED. IN NO EVENT SHALL THE AUTHOR BE LIABLE FOR ANY DIRECT,
    INDIRECT, INCIDENTAL, SPECIAL, EXEMPLARY, OR CONSEQUENTIAL DAMAGES
    (INCLUDING, BUT NOT LIMITED TO, PROCUREMENT OF SUBSTITUTE GOODS OR
    SERVICES; LOSS OF USE, DATA, OR PROFITS; OR BUSINESS INTERRUPTION)
    HOWEVER CAUSED AND ON ANY THEORY OF LIABILITY, WHETHER IN CONTRACT,
    STRICT LIABILITY, OR TORT (INCLUDING NEGLIGENCE OR OTHERWISE) ARISING
    IN ANY WAY OUT OF THE USE OF THIS SOFTWARE, EVEN IF ADVISED OF THE
    POSSIBILITY OF SUCH DAMAGE.
    Args:
        apply shifts using inverse dft
        src_freq: ndarray
            if is_freq it is fourier transform image else original image
        shifts: shifts to apply
        diffphase: comes from the register_translation output
    """

    is3D = len(src_freq.shape) == 3
    if not is_freq:
        if is3D:
            src_freq = np.fft.fftn(src_freq)
        else:
            src_freq = np.dstack([np.real(src_freq), np.imag(src_freq)])
            src_freq = fftn(src_freq, flags=cv2.DFT_COMPLEX_OUTPUT + cv2.DFT_SCALE)
            src_freq = src_freq[:, :, 0] + 1j * src_freq[:, :, 1]
            src_freq = np.array(src_freq, dtype=np.complex128, copy=False)

    if not is3D:
        shifts = shifts[::-1]
        nc, nr = np.shape(src_freq)
        Nr = ifftshift(np.arange(-np.fix(nr/2.), np.ceil(nr/2.)))
        Nc = ifftshift(np.arange(-np.fix(nc/2.), np.ceil(nc/2.)))
        Nr, Nc = np.meshgrid(Nr, Nc)
        Greg = src_freq * np.exp(1j * 2 * np.pi *
                                 (-shifts[0] * 1. * Nr / nr - shifts[1] * 1. * Nc / nc))
    else:
        #shifts = np.array([*shifts[:-1][::-1],shifts[-1]])
        shifts = np.array(list(shifts[:-1][::-1]) + [shifts[-1]])
        nc, nr, nd = np.array(np.shape(src_freq), dtype=float)
        Nr = ifftshift(np.arange(-np.fix(nr / 2.), np.ceil(nr / 2.)))
        Nc = ifftshift(np.arange(-np.fix(nc / 2.), np.ceil(nc / 2.)))
        Nd = ifftshift(np.arange(-np.fix(nd / 2.), np.ceil(nd / 2.)))
        Nr, Nc, Nd = np.meshgrid(Nr, Nc, Nd)
        Greg = src_freq * np.exp(-1j * 2 * np.pi *
                                 (-shifts[0] * Nr / nr - shifts[1] * Nc / nc -
                                  shifts[2] * Nd / nd))

    Greg = Greg.dot(np.exp(1j * diffphase))
    if is3D:
        new_img = np.real(np.fft.ifftn(Greg))
    else:
        Greg = np.dstack([np.real(Greg), np.imag(Greg)])
        new_img = ifftn(Greg)[:, :, 0]

    if border_nan is not False:
        max_w, max_h, min_w, min_h = 0, 0, 0, 0
        max_h, max_w = np.ceil(np.maximum(
            (max_h, max_w), shifts[:2])).astype(np.int)
        min_h, min_w = np.floor(np.minimum(
            (min_h, min_w), shifts[:2])).astype(np.int)
        if is3D:
            max_d = np.ceil(np.maximum(0, shifts[2])).astype(np.int)
            min_d = np.floor(np.minimum(0, shifts[2])).astype(np.int)
        if border_nan is True:
            new_img[:max_h, :] = np.nan
            if min_h < 0:
                new_img[min_h:, :] = np.nan
            new_img[:, :max_w] = np.nan
            if min_w < 0:
                new_img[:, min_w:] = np.nan
            if is3D:
                new_img[:, :, :max_d] = np.nan
                if min_d < 0:
                    new_img[:, :, min_d:] = np.nan
        elif border_nan == 'min':
            min_ = np.nanmin(new_img)
            new_img[:max_h, :] = min_
            if min_h < 0:
                new_img[min_h:, :] = min_
            new_img[:, :max_w] = min_
            if min_w < 0:
                new_img[:, min_w:] = min_
            if is3D:
                new_img[:, :, :max_d] = min_
                if min_d < 0:
                    new_img[:, :, min_d:] = min_
        elif border_nan == 'copy':
            new_img[:max_h] = new_img[max_h]
            if min_h < 0:
                new_img[min_h:] = new_img[min_h-1]
            if max_w > 0:
                new_img[:, :max_w] = new_img[:, max_w, np.newaxis]
            if min_w < 0:
                new_img[:, min_w:] = new_img[:, min_w-1, np.newaxis]
            if is3D:
                new_img[:, :, :max_d] = new_img[:, :, max_d]
                if min_d < 0:
                    new_img[:, :, min_d:] = new_img[:, :, min_d-1]

    return new_img


#%%
def sliding_window(image, overlaps, strides):
    """ efficiently and lazily slides a window across the image

    Args: 
        img:ndarray 2D
            image that needs to be slices

        windowSize: tuple
            dimension of the patch

        strides: tuple
            stride in wach dimension

     Returns:
         iterator containing five items
              dim_1, dim_2 coordinates in the patch grid
              x, y: bottom border of the patch in the original matrix

              patch: the patch
     """
    windowSize = np.add(overlaps, strides)
    range_1 = list(range(
        0, image.shape[0] - windowSize[0], strides[0])) + [image.shape[0] - windowSize[0]]
    range_2 = list(range(
        0, image.shape[1] - windowSize[1], strides[1])) + [image.shape[1] - windowSize[1]]
    for dim_1, x in enumerate(range_1):
        for dim_2, y in enumerate(range_2):
            # yield the current window
            yield (dim_1, dim_2, x, y, image[x:x + windowSize[0], y:y + windowSize[1]])

def iqr(a):
    return np.percentile(a, 75) - np.percentile(a, 25)

def create_weight_matrix_for_blending(img, overlaps, strides):
    """ create a matrix that is used to normalize the intersection of the stiched patches

    Args:
        img: original image, ndarray

        shapes, overlaps, strides:  tuples
            shapes, overlaps and strides of the patches

    Returns:
        weight_mat: normalizing weight matrix
    """
    shapes = np.add(strides, overlaps)

    max_grid_1, max_grid_2 = np.max(
        np.array([it[:2] for it in sliding_window(img, overlaps, strides)]), 0)

    for grid_1, grid_2, _, _, _ in sliding_window(img, overlaps, strides):

        weight_mat = np.ones(shapes)

        if grid_1 > 0:
            weight_mat[:overlaps[0], :] = np.linspace(
                0, 1, overlaps[0])[:, None]
        if grid_1 < max_grid_1:
            weight_mat[-overlaps[0]:,
                       :] = np.linspace(1, 0, overlaps[0])[:, None]
        if grid_2 > 0:
            weight_mat[:, :overlaps[1]] = weight_mat[:, :overlaps[1]
                                                     ] * np.linspace(0, 1, overlaps[1])[None, :]
        if grid_2 < max_grid_2:
            weight_mat[:, -overlaps[1]:] = weight_mat[:, -
                                                      overlaps[1]:] * np.linspace(1, 0, overlaps[1])[None, :]

        yield weight_mat

def high_pass_filter_space(img_orig, gSig_filt):
    ksize = tuple([(3 * i) // 2 * 2 + 1 for i in gSig_filt])
    ker = cv2.getGaussianKernel(ksize[0], gSig_filt[0])
    ker2D = ker.dot(ker.T)
    nz = np.nonzero(ker2D >= ker2D[:, 0].max())
    zz = np.nonzero(ker2D < ker2D[:, 0].max())
    ker2D[nz] -= ker2D[nz].mean()
    ker2D[zz] = 0
    return cv2.filter2D(np.array(img_orig, dtype=np.float32), -1, ker2D, borderType=cv2.BORDER_REFLECT)

def tile_and_correct(img, template, strides, overlaps, max_shifts, newoverlaps=None, newstrides=None, upsample_factor_grid=4,
                     upsample_factor_fft=10, show_movie=False, max_deviation_rigid=2, add_to_movie=0, shifts_opencv=False, gSig_filt=None,
                     use_cuda=False, border_nan=True):
    """ perform piecewise rigid motion correction iteration, by
        1) dividing the FOV in patches
        2) motion correcting each patch separately
        3) upsampling the motion correction vector field
        4) stiching back together the corrected subpatches

    Args:
        img: ndaarray 2D
            image to correct

        template: ndarray
            reference image

        strides: tuple
            strides of the patches in which the FOV is subdivided

        overlaps: tuple
            amount of pixel overlaping between patches along each dimension

        max_shifts: tuple
            max shifts in x and y

        newstrides:tuple
            strides between patches along each dimension when upsampling the vector fields

        newoverlaps:tuple
            amount of pixel overlaping between patches along each dimension when upsampling the vector fields

        upsample_factor_grid: int
            if newshapes or newstrides are not specified this is inferred upsampling by a constant factor the cvector field

        upsample_factor_fft: int
            resolution of fractional shifts

        show_movie: boolean whether to visualize the original and corrected frame during motion correction

        max_deviation_rigid: int
            maximum deviation in shifts of each patch from the rigid shift (should not be large)

        add_to_movie: if movie is too negative the correction might have some issues. In this case it is good to add values so that it is non negative most of the times

        filt_sig_size: tuple
            standard deviation and size of gaussian filter to center filter data in case of one photon imaging data

        use_cuda : bool, optional
            Use skcuda.fft (if available). Default: False

        border_nan : bool or string, optional
            specifies how to deal with borders. (True, False, 'copy', 'min')

    Returns:
        (new_img, total_shifts, start_step, xy_grid)
            new_img: ndarray, corrected image


    """

    img = img.astype(np.float64).copy()
    template = template.astype(np.float64).copy()

    if gSig_filt is not None:

        img_orig = img.copy()
        img = high_pass_filter_space(img_orig, gSig_filt)

    img = img + add_to_movie
    template = template + add_to_movie

    # compute rigid shifts
    rigid_shts, sfr_freq, diffphase = register_translation(
        img, template, upsample_factor=upsample_factor_fft, max_shifts=max_shifts, use_cuda=use_cuda)

    if max_deviation_rigid == 0:

        if shifts_opencv:
            if gSig_filt is not None:
                img = img_orig

            new_img = apply_shift_iteration(
                img, (-rigid_shts[0], -rigid_shts[1]), border_nan=border_nan)

        else:

            if gSig_filt is not None:
                raise Exception(
                    'The use of FFT and filtering options have not been tested. Set opencv=True')

            new_img = apply_shifts_dft(
                sfr_freq, (-rigid_shts[0], -rigid_shts[1]), diffphase, border_nan=border_nan)

        return new_img - add_to_movie, (-rigid_shts[0], -rigid_shts[1]), None, None
    else:
        # extract patches
        templates = [
            it[-1] for it in sliding_window(template, overlaps=overlaps, strides=strides)]
        xy_grid = [(it[0], it[1]) for it in sliding_window(
            template, overlaps=overlaps, strides=strides)]
        num_tiles = np.prod(np.add(xy_grid[-1], 1))
        imgs = [it[-1]
                for it in sliding_window(img, overlaps=overlaps, strides=strides)]
        dim_grid = tuple(np.add(xy_grid[-1], 1))

        if max_deviation_rigid is not None:

            lb_shifts = np.ceil(np.subtract(
                rigid_shts, max_deviation_rigid)).astype(int)
            ub_shifts = np.floor(
                np.add(rigid_shts, max_deviation_rigid)).astype(int)

        else:

            lb_shifts = None
            ub_shifts = None

        # extract shifts for each patch
        shfts_et_all = [register_translation(
            a, b, c, shifts_lb=lb_shifts, shifts_ub=ub_shifts, max_shifts=max_shifts, use_cuda=use_cuda) for a, b, c in zip(
            imgs, templates, [upsample_factor_fft] * num_tiles)]
        shfts = [sshh[0] for sshh in shfts_et_all]
        diffs_phase = [sshh[2] for sshh in shfts_et_all]
        # create a vector field
        shift_img_x = np.reshape(np.array(shfts)[:, 0], dim_grid)
        shift_img_y = np.reshape(np.array(shfts)[:, 1], dim_grid)
        diffs_phase_grid = np.reshape(np.array(diffs_phase), dim_grid)

        if shifts_opencv:
            if gSig_filt is not None:
                img = img_orig

            dims = img.shape
            x_grid, y_grid = np.meshgrid(np.arange(0., dims[1]).astype(
                np.float32), np.arange(0., dims[0]).astype(np.float32))
            m_reg = cv2.remap(img, cv2.resize(shift_img_y.astype(np.float32), dims[::-1]) + x_grid,
                              cv2.resize(shift_img_x.astype(np.float32), dims[::-1]) + y_grid,
                              cv2.INTER_CUBIC, borderMode=cv2.BORDER_REPLICATE)
                             # borderValue=add_to_movie)
            total_shifts = [
                    (-x, -y) for x, y in zip(shift_img_x.reshape(num_tiles), shift_img_y.reshape(num_tiles))]
            return m_reg - add_to_movie, total_shifts, None, None

        # create automatically upsample parameters if not passed
        if newoverlaps is None:
            newoverlaps = overlaps
        if newstrides is None:
            newstrides = tuple(
                np.round(np.divide(strides, upsample_factor_grid)).astype(np.int))

        newshapes = np.add(newstrides, newoverlaps)

        imgs = [it[-1]
                for it in sliding_window(img, overlaps=newoverlaps, strides=newstrides)]

        xy_grid = [(it[0], it[1]) for it in sliding_window(
            img, overlaps=newoverlaps, strides=newstrides)]

        start_step = [(it[2], it[3]) for it in sliding_window(
            img, overlaps=newoverlaps, strides=newstrides)]

        dim_new_grid = tuple(np.add(xy_grid[-1], 1))

        shift_img_x = cv2.resize(
            shift_img_x, dim_new_grid[::-1], interpolation=cv2.INTER_CUBIC)
        shift_img_y = cv2.resize(
            shift_img_y, dim_new_grid[::-1], interpolation=cv2.INTER_CUBIC)
        diffs_phase_grid_us = cv2.resize(
            diffs_phase_grid, dim_new_grid[::-1], interpolation=cv2.INTER_CUBIC)

        num_tiles = np.prod(dim_new_grid)

        max_shear = np.percentile(
            [np.max(np.abs(np.diff(ssshh, axis=xxsss))) for ssshh, xxsss in itertools.product(
                [shift_img_x, shift_img_y], [0, 1])], 75)

        total_shifts = [
            (-x, -y) for x, y in zip(shift_img_x.reshape(num_tiles), shift_img_y.reshape(num_tiles))]
        total_diffs_phase = [
            dfs for dfs in diffs_phase_grid_us.reshape(num_tiles)]

        if shifts_opencv:
            if gSig_filt is not None:
                img = img_orig
                imgs = [
                    it[-1] for it in sliding_window(img, overlaps=newoverlaps, strides=newstrides)]

            imgs = [apply_shift_iteration(im, sh, border_nan=border_nan)
                    for im, sh in zip(imgs, total_shifts)]

        else:
            if gSig_filt is not None:
                raise Exception(
                    'The use of FFT and filtering options have not been tested. Set opencv=True')

            imgs = [apply_shifts_dft(im, (
                sh[0], sh[1]), dffphs, is_freq=False, border_nan=border_nan) for im, sh, dffphs in zip(
                imgs, total_shifts, total_diffs_phase)]

        normalizer = np.zeros_like(img) * np.nan
        new_img = np.zeros_like(img) * np.nan

        weight_matrix = create_weight_matrix_for_blending(
            img, newoverlaps, newstrides)

        if max_shear < 0.5:
            for (x, y), (_, _), im, (_, _), weight_mat in zip(start_step, xy_grid, imgs, total_shifts, weight_matrix):

                prev_val_1 = normalizer[x:x + newshapes[0], y:y + newshapes[1]]

                normalizer[x:x + newshapes[0], y:y + newshapes[1]] = np.nansum(
                    np.dstack([~np.isnan(im) * 1 * weight_mat, prev_val_1]), -1)
                prev_val = new_img[x:x + newshapes[0], y:y + newshapes[1]]
                new_img[x:x + newshapes[0], y:y + newshapes[1]
                        ] = np.nansum(np.dstack([im * weight_mat, prev_val]), -1)

            new_img = old_div(new_img, normalizer)

        else:  # in case the difference in shift between neighboring patches is larger than 0.5 pixels we do not interpolate in the overlaping area
            half_overlap_x = np.int(newoverlaps[0] / 2)
            half_overlap_y = np.int(newoverlaps[1] / 2)
            for (x, y), (idx_0, idx_1), im, (_, _), weight_mat in zip(start_step, xy_grid, imgs, total_shifts, weight_matrix):

                if idx_0 == 0:
                    x_start = x
                else:
                    x_start = x + half_overlap_x

                if idx_1 == 0:
                    y_start = y
                else:
                    y_start = y + half_overlap_y

                x_end = x + newshapes[0]
                y_end = y + newshapes[1]
                new_img[x_start:x_end,
                        y_start:y_end] = im[x_start - x:, y_start - y:]

        if show_movie:
            img = apply_shifts_dft(
                sfr_freq, (-rigid_shts[0], -rigid_shts[1]), diffphase, border_nan=border_nan)
            img_show = np.vstack([new_img, img])

            img_show = cv2.resize(img_show, None, fx=1, fy=1)

            cv2.imshow('frame', old_div(img_show, np.percentile(template, 99)))
            cv2.waitKey(int(1. / 500 * 1000))

        else:
            try:
                cv2.destroyAllWindows()
            except:
                pass
        return new_img - add_to_movie, total_shifts, start_step, xy_grid
#%%

def compute_flow_single_frame(frame, templ, pyr_scale=.5, levels=3, winsize=100, iterations=15, poly_n=5,
                              poly_sigma=1.2 / 5, flags=0):
    flow = cv2.calcOpticalFlowFarneback(
        templ, frame, None, pyr_scale, levels, winsize, iterations, poly_n, poly_sigma, flags)
    return flow
#%%


def compute_metrics_motion_correction(fname, final_size_x, final_size_y, swap_dim, pyr_scale=.5, levels=3,
                                      winsize=100, iterations=15, poly_n=5, poly_sigma=1.2 / 5, flags=0,
                                      play_flow=False, resize_fact_flow=.2, template=None):
    #todo: todocument
    # cv2.OPTFLOW_FARNEBACK_GAUSSIAN
    import scipy
    vmin, vmax = -1, 1
    m = cm.load(fname)

    max_shft_x = np.int(np.ceil((np.shape(m)[1] - final_size_x) / 2))
    max_shft_y = np.int(np.ceil((np.shape(m)[2] - final_size_y) / 2))
    max_shft_x_1 = - ((np.shape(m)[1] - max_shft_x) - (final_size_x))
    max_shft_y_1 = - ((np.shape(m)[2] - max_shft_y) - (final_size_y))
    if max_shft_x_1 == 0:
        max_shft_x_1 = None

    if max_shft_y_1 == 0:
        max_shft_y_1 = None
    logging.info([max_shft_x, max_shft_x_1, max_shft_y, max_shft_y_1])
    m = m[:, max_shft_x:max_shft_x_1, max_shft_y:max_shft_y_1]
    if np.sum(np.isnan(m)) > 0:
        logging.info(m.shape)
        logging.warning('Movie contains NaN')
        raise Exception('Movie contains NaN')

    logging.debug('Local correlations..')
    img_corr = m.local_correlations(eight_neighbours=True, swap_dim=swap_dim)
    logging.debug(m.shape)
    if template is None:
        tmpl = cm.motion_correction.bin_median(m)
    else:
        tmpl = template

    logging.debug('Compute Smoothness.. ')
    smoothness = np.sqrt(
        np.sum(np.sum(np.array(np.gradient(np.mean(m, 0)))**2, 0)))
    smoothness_corr = np.sqrt(
        np.sum(np.sum(np.array(np.gradient(img_corr))**2, 0)))

    logging.debug('Compute correlations.. ')
    correlations = []
    count = 0
    for fr in m:
        if count % 100 == 0:
            logging.debug(count)

        count += 1
        correlations.append(scipy.stats.pearsonr(
            fr.flatten(), tmpl.flatten())[0])

    logging.info('Compute optical flow .. ')

    m = m.resize(1, 1, resize_fact_flow)
    norms = []
    flows = []
    count = 0
    for fr in m:
        if count % 100 == 0:
            logging.debug(count)

        count += 1
        flow = cv2.calcOpticalFlowFarneback(
            tmpl, fr, None, pyr_scale, levels, winsize, iterations, poly_n, poly_sigma, flags)

        if play_flow:
            pl.subplot(1, 3, 1)
            pl.cla()
            pl.imshow(fr, vmin=0, vmax=300, cmap='gray')
            pl.title('movie')
            pl.subplot(1, 3, 3)
            pl.cla()
            pl.imshow(flow[:, :, 1], vmin=vmin, vmax=vmax)
            pl.title('y_flow')

            pl.subplot(1, 3, 2)
            pl.cla()
            pl.imshow(flow[:, :, 0], vmin=vmin, vmax=vmax)
            pl.title('x_flow')
            pl.pause(.05)

        n = np.linalg.norm(flow)
        flows.append(flow)
        norms.append(n)

    np.savez(fname[:-4] + '_metrics', flows=flows, norms=norms, correlations=correlations, smoothness=smoothness,
             tmpl=tmpl, smoothness_corr=smoothness_corr, img_corr=img_corr)
    return tmpl, correlations, flows, norms, smoothness


#%%
def motion_correct_batch_rigid(fname, max_shifts, dview=None, splits=56, num_splits_to_process=None, num_iter=1,
                               template=None, shifts_opencv=False, save_movie_rigid=False, add_to_movie=None,
                               nonneg_movie=False, gSig_filt=None, subidx=slice(None, None, 1), use_cuda=False,
                               border_nan=True, var_name_hdf5='mov'):
    """
    Function that perform memory efficient hyper parallelized rigid motion corrections while also saving a memory mappable file

    Args:
        fname: str
            name of the movie to motion correct. It should not contain nans. All the loadable formats from CaImAn are acceptable

        max_shifts: tuple
            x and y maximum allowd shifts

        dview: ipyparallel view
            used to perform parallel computing

        splits: int
            number of batches in which the movies is subdivided

        num_splits_to_process: int
            number of batches to process. when not None, the movie is not saved since only a random subset of batches will be processed

        num_iter: int
            number of iterations to perform. The more iteration the better will be the template.

        template: ndarray
            if a good approximation of the template to register is available, it can be used

        shifts_opencv: boolean
             toggle the shifts applied with opencv, if yes faster but induces some smoothing

        save_movie_rigid: boolean
             toggle save movie

        subidx: slice
            Indices to slice

        use_cuda : bool, optional
            Use skcuda.fft (if available). Default: False

    Returns:
         fname_tot_rig: str

         total_template:ndarray

         templates:list
              list of produced templates, one per batch

         shifts: list
              inferred rigid shifts to correct the movie

    Raises:
        Exception 'The movie contains nans. Nans are not allowed!'

    """
    corrected_slicer = slice(subidx.start, subidx.stop, subidx.step * 10)
    m = cm.load(fname, var_name_hdf5=var_name_hdf5, subindices=corrected_slicer)
    
    if m.shape[0] < 300:
        m = cm.load(fname, var_name_hdf5=var_name_hdf5, subindices=corrected_slicer)
    elif m.shape[0] < 500:
        corrected_slicer = slice(subidx.start, subidx.stop, subidx.step * 5)
        m = cm.load(fname, var_name_hdf5=var_name_hdf5, subindices=corrected_slicer)
    else:
        corrected_slicer = slice(subidx.start, subidx.stop, subidx.step * 30)
        m = cm.load(fname, var_name_hdf5=var_name_hdf5, subindices=corrected_slicer)
    
    if len(m.shape) < 3:
        m = cm.load(fname, var_name_hdf5=var_name_hdf5)
        m = m[corrected_slicer]
        logging.warning("Your original file was saved as a single page " +
                        "file. Consider saving it in multiple smaller files" +
                        "with size smaller than 4GB (if it is a .tif file)")
    if template is None:
        if gSig_filt is not None:
            m = cm.movie(
                np.array([high_pass_filter_space(m_, gSig_filt) for m_ in m]))

        template = caiman.motion_correction.bin_median(
            m.motion_correct(max_shifts[1], max_shifts[0], template=None)[0])

    new_templ = template
    if add_to_movie is None:
        add_to_movie = -np.min(template)

    if np.isnan(add_to_movie):
        logging.error('The movie contains NaNs. NaNs are not allowed!')
        raise Exception('The movie contains NaNs. NaNs are not allowed!')
    else:
        logging.debug('Adding to movie ' + str(add_to_movie))

    save_movie = False
    fname_tot_rig = None
    res_rig:List = []
    for iter_ in range(num_iter):
        logging.debug(iter_)
        old_templ = new_templ.copy()
        if iter_ == num_iter - 1:
            save_movie = save_movie_rigid
            logging.debug('saving!')


        if isinstance(fname, tuple):
            base_name=os.path.split(fname[0])[-1][:-4] + '_rig_'
        else:
            base_name=os.path.split(fname[0])[-1][:-4] + '_rig_'

        fname_tot_rig, res_rig = motion_correction_piecewise(fname, splits, strides=None, overlaps=None,
                                                             add_to_movie=add_to_movie, template=old_templ, max_shifts=max_shifts, max_deviation_rigid=0,
                                                             dview=dview, save_movie=save_movie, base_name=base_name, subidx = subidx,
                                                             num_splits=num_splits_to_process, shifts_opencv=shifts_opencv, nonneg_movie=nonneg_movie, gSig_filt=gSig_filt,
                                                             use_cuda=use_cuda, border_nan=border_nan, var_name_hdf5=var_name_hdf5)

        new_templ = np.nanmedian(np.dstack([r[-1] for r in res_rig]), -1)
        if gSig_filt is not None:
            new_templ = high_pass_filter_space(new_templ, gSig_filt)

        logging.debug((old_div(np.linalg.norm(new_templ - old_templ), np.linalg.norm(old_templ))))

    total_template = new_templ
    templates = []
    shifts:List = []
    for rr in res_rig:
        shift_info, idxs, tmpl = rr
        templates.append(tmpl)
        shifts += [[sh[0][0], sh[0][1]] for sh in shift_info[:len(idxs)]]

    return fname_tot_rig, total_template, templates, shifts

def motion_correct_batch_pwrigid(fname, max_shifts, strides, overlaps, add_to_movie, newoverlaps=None, newstrides=None,
                                 dview=None, upsample_factor_grid=4, max_deviation_rigid=3,
                                 splits=56, num_splits_to_process=None, num_iter=1,
                                 template=None, shifts_opencv=False, save_movie=False, nonneg_movie=False, gSig_filt=None,
                                 use_cuda=False, border_nan=True, var_name_hdf5='mov'):
    """
    Function that perform memory efficient hyper parallelized rigid motion corrections while also saving a memory mappable file

    Args:
        fname: str
            name of the movie to motion correct. It should not contain nans. All the loadable formats from CaImAn are acceptable

        strides: tuple
            strides of patches along x and y

        overlaps:
            overlaps of patches along x and y. exmaple. If strides = (64,64) and overlaps (32,32) patches will be (96,96)

        newstrides: tuple
            overlaps after upsampling

        newoverlaps: tuple
            strides after upsampling

        max_shifts: tuple
            x and y maximum allowd shifts

        dview: ipyparallel view
            used to perform parallel computing

        splits: int
            number of batches in which the movies is subdivided

        num_splits_to_process: int
            number of batches to process. when not None, the movie is not saved since only a random subset of batches will be processed

        num_iter: int
            number of iterations to perform. The more iteration the better will be the template.

        template: ndarray
            if a good approximation of the template to register is available, it can be used

        shifts_opencv: boolean
             toggle the shifts applied with opencv, if yes faster but induces some smoothing

        save_movie_rigid: boolean
             toggle save movie

        use_cuda : bool, optional
            Use skcuda.fft (if available). Default: False

    Returns:
        fname_tot_rig: str

        total_template:ndarray

        templates:list
            list of produced templates, one per batch

        shifts: list
            inferred rigid shifts to corrrect the movie

    Raises:
        Exception 'You need to initialize the template with a good estimate. See the motion'
                        '_correct_batch_rigid function'
    """
    if template is None:
        raise Exception('You need to initialize the template with a good estimate. See the motion'
                        '_correct_batch_rigid function')
    else:
        new_templ = template

    if np.isnan(add_to_movie):
        logging.error('The template contains NaNs. NaNs are not allowed!')
        raise Exception('The template contains NaNs. NaNs are not allowed!')
    else:
        logging.debug('Adding to movie ' + str(add_to_movie))

    for iter_ in range(num_iter):
        logging.debug(iter_)
        old_templ = new_templ.copy()

        if iter_ == num_iter - 1:
            save_movie = save_movie
            if save_movie:
                logging.debug('saving mmap of ' + fname)

        fname_tot_els, res_el = motion_correction_piecewise(fname, splits, strides, overlaps,
                                                            add_to_movie=add_to_movie, template=old_templ, max_shifts=max_shifts,
                                                            max_deviation_rigid=max_deviation_rigid,
                                                            newoverlaps=newoverlaps, newstrides=newstrides,
                                                            upsample_factor_grid=upsample_factor_grid, order='F', dview=dview, save_movie=save_movie,
                                                            base_name=os.path.split(fname)[-1][:-4] + '_els_', num_splits=num_splits_to_process,
                                                            shifts_opencv=shifts_opencv, nonneg_movie=nonneg_movie, gSig_filt=gSig_filt,
                                                            use_cuda=use_cuda, border_nan=border_nan, var_name_hdf5=var_name_hdf5)

        new_templ = np.nanmedian(np.dstack([r[-1] for r in res_el]), -1)
        if gSig_filt is not None:
            new_templ = high_pass_filter_space(new_templ, gSig_filt)

    total_template = new_templ
    templates = []
    x_shifts = []
    y_shifts = []
    coord_shifts = []
    for rr in res_el:
        shift_info_chunk, idxs_chunk, tmpl_chunk = rr
        templates.append(tmpl_chunk)
        for shift_info, _ in zip(shift_info_chunk, idxs_chunk):
            total_shift, _, xy_grid = shift_info
            x_shifts.append(np.array([sh[0] for sh in total_shift]))
            y_shifts.append(np.array([sh[1] for sh in total_shift]))
            coord_shifts.append(xy_grid)

    return fname_tot_els, total_template, templates, x_shifts, y_shifts, coord_shifts


#%% in parallel
def tile_and_correct_wrapper(params):
    """Does motion correction on specified image frames

    Returns:
    shift_info:
    idxs:
    mean_img: mean over all frames of corrected image (to get individ frames, use out_fname to write them to disk)

    Notes:
    Also writes corrected frames to the mmap file specified by out_fname (if not None)

    """
    # todo todocument


    try:
        cv2.setNumThreads(0)
    except:
        pass  # 'Open CV is naturally single threaded'

    img_name, out_fname, idxs, shape_mov, template, strides, overlaps, max_shifts,\
        add_to_movie, max_deviation_rigid, upsample_factor_grid, newoverlaps, newstrides, \
        shifts_opencv, nonneg_movie, gSig_filt, is_fiji, use_cuda, border_nan, var_name_hdf5 = params


    if isinstance(img_name,tuple):
        name, extension = os.path.splitext(img_name[0])[:2]
    else:
        name, extension = os.path.splitext(img_name)[:2]
    extension = extension.lower()
    shift_info = []

#    if extension == '.tif' or extension == '.tiff':  # check if tiff file
##        with tifffile.TiffFile(img_name) as tffl:
##            imgs = tffl.asarray(img_name, key=idxs)
#        imgs = cm.load(img_name, subindices=idxs)
#
#    elif extension == '.sbx':  # check if sbx file
#        imgs = cm.base.movies.sbxread(img_name, idxs[0], len(idxs))
#    elif extension == '.sima' or extension == '.hdf5' or extension == '.h5':
#        imgs = cm.load(img_name, subindices=list(idxs),
#                       var_name_hdf5=var_name_hdf5)
#    elif extension == '.avi':
#        imgs = cm.load(img_name, subindices=np.array(idxs))

    imgs = cm.load(img_name, subindices=idxs)
    mc = np.zeros(imgs.shape, dtype=np.float32)
    for count, img in enumerate(imgs):
        if count % 10 == 0:
            logging.debug(count)
        mc[count], total_shift, start_step, xy_grid = tile_and_correct(img, template, strides, overlaps, max_shifts,
                                                                       add_to_movie=add_to_movie, newoverlaps=newoverlaps,
                                                                       newstrides=newstrides,
                                                                       upsample_factor_grid=upsample_factor_grid,
                                                                       upsample_factor_fft=10, show_movie=False,
                                                                       max_deviation_rigid=max_deviation_rigid,
                                                                       shifts_opencv=shifts_opencv, gSig_filt=gSig_filt,
                                                                       use_cuda=use_cuda, border_nan=border_nan)
        shift_info.append([total_shift, start_step, xy_grid])

    if out_fname is not None:
        outv = np.memmap(out_fname, mode='r+', dtype=np.float32,
                         shape=prepare_shape(shape_mov), order='F')
        if nonneg_movie:
            bias = np.float32(add_to_movie)
        else:
            bias = 0
        outv[:, idxs] = np.reshape(
            mc.astype(np.float32), (len(imgs), -1), order='F').T + bias
    new_temp = np.nanmean(mc, 0)
    new_temp[np.isnan(new_temp)] = np.nanmin(new_temp)
    return shift_info, idxs, new_temp

def motion_correction_piecewise(fname, splits, strides, overlaps, add_to_movie=0, template=None,
                                max_shifts=(12, 12), max_deviation_rigid=3, newoverlaps=None, newstrides=None,
                                upsample_factor_grid=4, order='F', dview=None, save_movie=True,
                                base_name=None, subidx = None, num_splits=None, shifts_opencv=False, nonneg_movie=False, gSig_filt=None,
                                use_cuda=False, border_nan=True, var_name_hdf5='mov'):
    """

    """
    # todo todocument
    if isinstance(fname,tuple):
        name, extension = os.path.splitext(fname[0])[:2]
    else:
        name, extension = os.path.splitext(fname)[:2]
    extension = extension.lower()
    is_fiji = False

    dims, T = cm.source_extraction.cnmf.utilities.get_file_size(fname, var_name_hdf5=var_name_hdf5)
    d1, d2 = dims

    if type(splits) is int:
        if subidx is None:
            rng = range(T)
        else:
            rng = range(T)[subidx]

        idxs = np.array_split(list(rng), splits)

    else:
        idxs = splits
        save_movie = False
    if template is None:
        raise Exception('Not implemented')

    shape_mov = (d1 * d2, T)

    dims = d1, d2
    if num_splits is not None:
        idxs = np.array(idxs)[np.random.randint(0, len(idxs), num_splits)]
        save_movie = False
        #logging.warning('**** MOVIE NOT SAVED BECAUSE num_splits is not None ****')

    if save_movie:
        if base_name is None:
            base_name = os.path.split(fname)[1][:-4]
<<<<<<< HEAD
        fname_tot = memmap_frames_filename(base_name, dims, T, order)
        if isinstance(fname,tuple):
            fname_tot = os.path.join(os.path.split(fname[0])[0], fname_tot)
        else:
            fname_tot = os.path.join(os.path.split(fname)[0], fname_tot)

=======
        fname_tot:Optional[str] = memmap_frames_filename(base_name, dims, T, order)
        fname_tot = os.path.join(os.path.split(fname)[0], fname_tot)
>>>>>>> 25a95e92
        np.memmap(fname_tot, mode='w+', dtype=np.float32,
                  shape=prepare_shape(shape_mov), order=order)
        logging.info('Saving file as {}'.format(fname_tot))
    else:
        fname_tot = None

    pars = []
    for idx in idxs:
        pars.append([fname, fname_tot, idx, shape_mov, template, strides, overlaps, max_shifts, np.array(
            add_to_movie, dtype=np.float32), max_deviation_rigid, upsample_factor_grid,
            newoverlaps, newstrides, shifts_opencv, nonneg_movie, gSig_filt, is_fiji,
            use_cuda, border_nan, var_name_hdf5])

    if dview is not None:
        logging.info('** Starting parallel motion correction **')
        if HAS_CUDA and use_cuda:
            res = dview.map(tile_and_correct_wrapper,pars)
            dview.map(close_cuda_process, range(len(pars)))
        elif 'multiprocessing' in str(type(dview)):
            res = dview.map_async(tile_and_correct_wrapper, pars).get(4294967)
        else:
            res = dview.map_sync(tile_and_correct_wrapper, pars)
        logging.info('** Finished parallel motion correction **')
    else:
        res = list(map(tile_and_correct_wrapper, pars))

    return fname_tot, res<|MERGE_RESOLUTION|>--- conflicted
+++ resolved
@@ -222,7 +222,6 @@
         #       from a method that is not a constructor
         if self.min_mov is None:
             if self.gSig_filt is None:
-
                 self.min_mov = np.array([cm.load(self.fname[0],
                                                  var_name_hdf5=self.var_name_hdf5,
                                                  subindices=slice(400))]).min()
@@ -2514,17 +2513,12 @@
     if save_movie:
         if base_name is None:
             base_name = os.path.split(fname)[1][:-4]
-<<<<<<< HEAD
-        fname_tot = memmap_frames_filename(base_name, dims, T, order)
+        fname_tot:Optional[str] = memmap_frames_filename(base_name, dims, T, order)
         if isinstance(fname,tuple):
             fname_tot = os.path.join(os.path.split(fname[0])[0], fname_tot)
         else:
             fname_tot = os.path.join(os.path.split(fname)[0], fname_tot)
 
-=======
-        fname_tot:Optional[str] = memmap_frames_filename(base_name, dims, T, order)
-        fname_tot = os.path.join(os.path.split(fname)[0], fname_tot)
->>>>>>> 25a95e92
         np.memmap(fname_tot, mode='w+', dtype=np.float32,
                   shape=prepare_shape(shape_mov), order=order)
         logging.info('Saving file as {}'.format(fname_tot))
