# -*- coding: utf-8 -*-
"""
Created on Wed Sep  9 18:47:13 2015

@author: epnevmatikakis
"""
#%%
import pims
import numpy as np
import scipy.io as sio
from greedyROI2d import greedyROI2d
from arpfit import arpfit
from sklearn.decomposition import ProjectedGradientNMF
from update_spatial_components import update_spatial_components
from update_temporal_components import update_temporal_components
from matplotlib import pyplot as plt
from time import time
from merge_rois import mergeROIS

#%%
#frm=pims.open('demoMovie.tif')
#mov = np.array(pims.open('demoMovie.tif')) 
Ymat = sio.loadmat('Y.mat')
Y = Ymat['Y']*1.

#%%
sizeY = np.shape(Y)
d1 = sizeY[0]
d2 = sizeY[1]
T = sizeY[-1]
##%%
#Y = np.array(pims.open('demoMovie.tif')) 
#Y=np.transpose(Y,(1,2,0))
#d1,d2,T=Y.shape
#%% greedy initialization
nr = 30
t1 = time()
Ain,Cin,center = greedyROI2d(Y, nr = nr, gSig = [4,4], gSiz = [9,9])
t_elGREEDY = time()-t1

#%% arpfit


active_pixels = np.squeeze(np.nonzero(np.sum(Ain,axis=1)))
Yr = np.reshape(Y,(d1*d2,T),order='F')
p = 2;
P = arpfit(Yr,p=2,pixels = active_pixels)

#%% nmf

Y_res = Yr - np.dot(Ain,Cin)
model = ProjectedGradientNMF(n_components=1, init='random', random_state=0)
model.fit(np.maximum(Y_res,0)) 

fin = model.components_.squeeze()

#%% update spatial components

t1 = time()
A,b = update_spatial_components(Yr, Cin, fin, Ain, d1=d1, d2=d2, sn = P['sn'])
t_elSPATIAL = time() - t1

#%% 
t1 = time()
C,f,Y_res,Pnew = update_temporal_components(Yr,A,b,Cin,fin,ITER=2)
t_elTEMPORAL1 = time() - t1

<<<<<<< HEAD
#%%  solving using spgl1 for deconvolution (necessary files not in repo yet)
t1 = time()
C2,f2,Y_res2,Pnew2 = update_temporal_components(Yr,A,b,Cin,fin,ITER=2,deconv_method = 'spgl1')
t_elTEMPORAL2 = time() - t1
#%% %%%%%%%%%%%%% ANDREA NEEDS TO FIX THIS %%%%%%%%%%%%%%%%%%%
#SAVE TO FILE
np.savez('preprocess_analysis',Y_res=Y_res,A=A.todense(),b=b,C=C,f=f,d1=d1,d2=d2,P=P,Pnew=Pnew,sn=P['sn'])
=======
#%%  solving using spgl1 for deconvolution
t1 = time()
C2,f2,Y_res2,Pnew2 = update_temporal_components(Yr,A,b,Cin,fin,ITER=2,deconv_method = 'spgl1')
t_elTEMPORAL2 = time() - t1
>>>>>>> d2c060da


#%%
t1 = time()
A_m,C_m,nr_m,merged_ROIs,P_m=mergeROIS(Y_res,A.tocsc(),b,np.array(C),f,d1,d2,Pnew,sn=P['sn'])
t_elMERGE = time() - t1
#%% %%%%%%%%%%%%% ANDREA NEEDS TO FIX THIS %%%%%%%%%%%%%%%%%%%
##SAVE TO FILE
#np.savez('preprocess_analysis',Y_res=Y_res,A=A.todense(),b=b,C=C,f=f,d1=d1,d2=d2,P=P,Pnew=Pnew,sn=P['sn'])
#
#import numpy as np
#from scipy.sparse import csc_matrix,coo_matrix
#vars_=np.load('preprocess_analysis.npz')
#
#Y_res=vars_['Y_res']
#A=coo_matrix(vars_['A'])
#b=vars_['b']
#C=vars_['C']
#f=vars_['f']
#d1=vars_['d1']
#d2=vars_['d2']
#P=vars_['P']
#Pnew=vars_['Pnew']
#sn=vars_['sn']
##%%
#from merge_rois import mergeROIS
#A_m,C_m,nr_m,merged_ROIs,P_m=mergeROIS(Y_res,A.tocsc(),b,C,f,d1,d2,Pnew,sn=sn)<|MERGE_RESOLUTION|>--- conflicted
+++ resolved
@@ -65,7 +65,6 @@
 C,f,Y_res,Pnew = update_temporal_components(Yr,A,b,Cin,fin,ITER=2)
 t_elTEMPORAL1 = time() - t1
 
-<<<<<<< HEAD
 #%%  solving using spgl1 for deconvolution (necessary files not in repo yet)
 t1 = time()
 C2,f2,Y_res2,Pnew2 = update_temporal_components(Yr,A,b,Cin,fin,ITER=2,deconv_method = 'spgl1')
@@ -73,12 +72,6 @@
 #%% %%%%%%%%%%%%% ANDREA NEEDS TO FIX THIS %%%%%%%%%%%%%%%%%%%
 #SAVE TO FILE
 np.savez('preprocess_analysis',Y_res=Y_res,A=A.todense(),b=b,C=C,f=f,d1=d1,d2=d2,P=P,Pnew=Pnew,sn=P['sn'])
-=======
-#%%  solving using spgl1 for deconvolution
-t1 = time()
-C2,f2,Y_res2,Pnew2 = update_temporal_components(Yr,A,b,Cin,fin,ITER=2,deconv_method = 'spgl1')
-t_elTEMPORAL2 = time() - t1
->>>>>>> d2c060da
 
 
 #%%
