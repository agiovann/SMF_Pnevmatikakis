--- conflicted
+++ resolved
@@ -1,13 +1,7 @@
 # CaImAn 
 <img src="docs/LOGOS/Caiman_logo_FI.png" width="400" align="right">
 
-<<<<<<< HEAD
-CaImAn
-======
-<img src="https://github.com/flatironinstitute/CaImAn/blob/main/docs/LOGOS/Caiman_logo_FI.png" width="500" align="right">
-=======
 A Python toolbox for large-scale **Ca**lcium **Im**aging **An**alysis.    
->>>>>>> 6ebb7fbb
 
 CaImAn implements a set of essential methods required to analyze calcium and voltage imaging data. It provides fast and scalable algorithms for motion correction, source extraction, spike deconvolution, and registering neurons across multiple sessions. It is suitable for both two-photon and one-photon fluorescence microscopy data, and can be run in both offline and online modes. Documentation is [here](https://caiman.readthedocs.io/en/latest/). 
 
